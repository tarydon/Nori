[IDEA001]

Each frame, each Shader drops all the uniforms it has snapped, and subsequent
SnapUniforms() calls build up the Uniforms[] list again within that shader. 
Many times, the new uniforms will match exactly what already existed there, so
this is wasted effort. 

Instead: suppose the set of uniforms for a Shader is an IdxHeap[]. Then, we
need not flush the Uniforms[] list of the shader at the start of every frame.
When an RBatch is retired, it will release its uniform back into the heap. 
And when an RBatch is _recolored_ (fresh uniforms), we can reuse the same
slot in the IdxHeap to store those new uniforms.

The advantage is that if there are large subtrees where no recoloring is needed,
we can even avoid doing this re-Snapping of the uniforms, since we can just
use the old one that already exists in the Shader's uniforms IdxHeap. 

The uniforms need to be re-snapped only for VNode that have their AttributesDirty
bit set (and the entire subtree underneath that, because of attribute propagation). 
So we could pass in a flag into the Render routine, which could get ORed with the
AttributesDirty at each stage so subtrees of VNodes with AttributesDirty will
have their uniforms re-gathered again. 

---

Use UTF8Formatter for writing
Use UTF8Parser for reading

<<<<<<< HEAD
WebUI
WebView
WebGPU

=======
WebRTC
WebSocket

>>>>>>> e14054e0
<|MERGE_RESOLUTION|>--- conflicted
+++ resolved
@@ -1,38 +1,30 @@
-[IDEA001]
-
-Each frame, each Shader drops all the uniforms it has snapped, and subsequent
-SnapUniforms() calls build up the Uniforms[] list again within that shader. 
-Many times, the new uniforms will match exactly what already existed there, so
-this is wasted effort. 
-
-Instead: suppose the set of uniforms for a Shader is an IdxHeap[]. Then, we
-need not flush the Uniforms[] list of the shader at the start of every frame.
-When an RBatch is retired, it will release its uniform back into the heap. 
-And when an RBatch is _recolored_ (fresh uniforms), we can reuse the same
-slot in the IdxHeap to store those new uniforms.
-
-The advantage is that if there are large subtrees where no recoloring is needed,
-we can even avoid doing this re-Snapping of the uniforms, since we can just
-use the old one that already exists in the Shader's uniforms IdxHeap. 
-
-The uniforms need to be re-snapped only for VNode that have their AttributesDirty
-bit set (and the entire subtree underneath that, because of attribute propagation). 
-So we could pass in a flag into the Render routine, which could get ORed with the
-AttributesDirty at each stage so subtrees of VNodes with AttributesDirty will
-have their uniforms re-gathered again. 
-
----
-
-Use UTF8Formatter for writing
-Use UTF8Parser for reading
-
-<<<<<<< HEAD
-WebUI
-WebView
-WebGPU
-
-=======
-WebRTC
-WebSocket
-
->>>>>>> e14054e0
+[IDEA001]
+
+Each frame, each Shader drops all the uniforms it has snapped, and subsequent
+SnapUniforms() calls build up the Uniforms[] list again within that shader.
+Many times, the new uniforms will match exactly what already existed there, so
+this is wasted effort.
+
+Instead: suppose the set of uniforms for a Shader is an IdxHeap[]. Then, we
+need not flush the Uniforms[] list of the shader at the start of every frame.
+When an RBatch is retired, it will release its uniform back into the heap.
+And when an RBatch is _recolored_ (fresh uniforms), we can reuse the same
+slot in the IdxHeap to store those new uniforms.
+
+The advantage is that if there are large subtrees where no recoloring is needed,
+we can even avoid doing this re-Snapping of the uniforms, since we can just
+use the old one that already exists in the Shader's uniforms IdxHeap.
+
+The uniforms need to be re-snapped only for VNode that have their AttributesDirty
+bit set (and the entire subtree underneath that, because of attribute propagation).
+So we could pass in a flag into the Render routine, which could get ORed with the
+AttributesDirty at each stage so subtrees of VNodes with AttributesDirty will
+have their uniforms re-gathered again.
+
+---
+
+WebUI
+WebView
+WebGPU
+WebRTC
+WebSocket