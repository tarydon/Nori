--- conflicted
+++ resolved
@@ -1,121 +1,116 @@
-﻿namespace WPFDemo;
-using System.Windows;
-using System.Windows.Controls;
-using Nori;
-
-class RobotScene : Scene3 {
-   public RobotScene () {
-      mMech = Mechanism.Load ("N:/Wad/FanucX/mechanism.curl");
-      mTip = mMech.FindChild ("Tip")!;
-      var robot = new MechanismVN (mMech);
-      var gripper = mGripper = new XfmVN (Matrix3.Identity, new RBRDebugVN ());
-      mJoints = [.. "SLURBT".Select (a => mMech.FindChild (a.ToString ())!)];
-      for (int i = 0; i < 6; i++) {
-         var m = mJoints[i];
-         double a = m.JMin, b = m.JMax, delta = i switch { 1 => 0, 4 => 0, _ => 0 };
-         mMin[i] = a + delta; mMax[i] = b + delta;
-      }
-      mSolver = new (150, 770, 0, 0, 1016, 175, mMin, mMax);
-      mCS = mHome; ComputeIK ();
-
-      Lib.Tracer = TraceVN.Print;
-      BgrdColor = Color4.Gray (96);
-      Bound = new Bound3 (-1200, -1200, 0, 1200, 1200, 1500);
-      Root = new GroupVN ([robot, gripper, TraceVN.It]);
-      TraceVN.TextColor = Color4.Yellow;
-   }
-
-   public void CreateUI (UIElementCollection ui) {
-      ui.Clear ();
-      AddLabel ("Forward");
-      foreach (var m in Mech.EnumTree ()) {
-         if (m.Joint == EJoint.None) continue;
-         AddSlider (m.Name, m.JMin, m.JMax, m.JValue, f => { m.JValue = f; Redo (true); });
-      }
-      AddLabel ("Inverse");
-      AddSlider ("X", -1000, 1000, mX, f => { mX = f; ComputeIK (); });
-      AddSlider ("Y", -1000, 1000, mY, f => { mY = f; ComputeIK (); });
-      AddSlider ("Z", -1000, 1000, mZ, f => { mZ = f; ComputeIK (); });
-      AddSlider ("Rx", -180, 180, mRx, f => { mRx = f; ComputeIK (); });
-      AddSlider ("Ry", -180, 180, mRy, f => { mRy = f; ComputeIK (); });
-      AddSlider ("Rz", -180, 180, mRz, f => { mRz = f; ComputeIK (); });
-<<<<<<< HEAD
-      ui.Add (new TextBlock { Text = "Stances", FontSize = 14, FontWeight = FontWeights.Bold, Margin = new Thickness (8, 8, 0, 4) });
-
-=======
-      AddLabel ("Stances");
->>>>>>> 19d40cd6
-      ui.Add (mStances);
-      mStances.SelectionChanged += (s, e) => {
-         if (!mComputingIK) {
-            mSelStance = mStances.SelectedIndex; ComputeIK ();
-         }
-      };
-
-      // Helper ..................................
-      void AddLabel (string text)
-         => ui.Add (new TextBlock { Text = text, FontSize = 14, FontWeight = FontWeights.Bold, Margin = new Thickness (8, 8, 0, 4) });
-
-      void AddSlider (string text, double min, double max, double value, Action<double> setter) {
-         var sp = new StackPanel { Orientation = Orientation.Horizontal, Margin = new Thickness (4) };
-         var label = new TextBlock { Text = text, HorizontalAlignment = HorizontalAlignment.Right, TextAlignment = TextAlignment.Center, Width = 15, VerticalAlignment = VerticalAlignment.Center };
-         var slider = new Slider { Minimum = min, MinWidth = 150, Maximum = max, Value = value, Margin = new Thickness (4, 1, 4, 4) };
-         slider.ValueChanged += (s, e) => setter (e.NewValue);
-         slider.IsSnapToTickEnabled = false;
-         sp.Children.Add (label); sp.Children.Add (slider); ui.Add (sp);
-         mSliders[text] = slider;
-      }
-   }
-   ListBox mStances = new () { Margin = new Thickness (8, 0, 8, 4) };
-   Dictionary<string, Slider> mSliders = [];
-   double mX, mY, mZ, mRx, mRy, mRz;
-
-   void ComputeIK () {
-      mComputingIK = true;
-      var cs = CoordSystem.World;
-      cs *= Matrix3.Rotation (EAxis.X, mRx.D2R ());
-      cs *= Matrix3.Rotation (EAxis.Y, mRy.D2R ());
-      cs *= Matrix3.Rotation (EAxis.Z, mRz.D2R ());
-      mCS = cs * Matrix3.Translation ((Vector3)(mHome.Org + new Vector3 (mX, mY, mZ)));
-      mStances.Items.Clear ();
-      mSolver.ComputeStances (mCS.Org, mCS.VecZ, mCS.VecX);
-      for (int j = 0; j < 8; j++) {
-         var a = mSolver.Solutions[j];
-         if (a.OK) mStances.Items.Add ($"Stance {j + 1}");
-         else mStances.Items.Add ("----");
-         if (j == mSelStance)
-            for (int i = 0; i < 6; i++)
-               mJoints[i].JValue = a.GetJointAngle (i);
-      }
-      mGripper.Xfm = mTip.Xfm;
-      mComputingIK = false;
-   }
-   bool mComputingIK;
-   Mechanism[] mJoints;
-   int mSelStance;
-
-   void Redo (bool forward) {
-      mGripper.Xfm = mTip.Xfm;
-   }
-
-   public Mechanism Mech => mMech;
-   CoordSystem mHome = new (new (1166, 0, 1161 - 565), Vector3.XAxis, Vector3.YAxis), mCS;
-   double[] mMin = new double[6], mMax = new double[6];
-   RBRSolver mSolver;
-   Mechanism mMech, mTip;
-   XfmVN mGripper;
-}
-
-class RBRDebugVN : VNode {
-   public override void Draw () {
-      Lux.Color = Color4.Yellow;
-      Draw (new (0, 0, 0), -Vector3.XAxis, Vector3.YAxis);
-   }
-
-   void Draw (Point3 pt, Vector3 x, Vector3 y) {
-      List<Vec3F> set = [];
-      set.Add ((Vec3F)pt); set.Add ((Vec3F)(pt + x * 400));
-      set.Add ((Vec3F)pt); set.Add ((Vec3F)(pt + y * 200));
-      Lux.Lines (set.AsSpan ());
-   }
-}
+﻿namespace WPFDemo;
+using System.Windows;
+using System.Windows.Controls;
+using Nori;
+
+class RobotScene : Scene3 {
+   public RobotScene () {
+      mMech = Mechanism.Load ("N:/Wad/FanucX/mechanism.curl");
+      mTip = mMech.FindChild ("Tip")!;
+      var robot = new MechanismVN (mMech);
+      var gripper = mGripper = new XfmVN (Matrix3.Identity, new RBRDebugVN ());
+      mJoints = [.. "SLURBT".Select (a => mMech.FindChild (a.ToString ())!)];
+      for (int i = 0; i < 6; i++) {
+         var m = mJoints[i];
+         double a = m.JMin, b = m.JMax, delta = i switch { 1 => 0, 4 => 0, _ => 0 };
+         mMin[i] = a + delta; mMax[i] = b + delta;
+      }
+      mSolver = new (150, 770, 0, 0, 1016, 175, mMin, mMax);
+      mCS = mHome; ComputeIK ();
+
+      Lib.Tracer = TraceVN.Print;
+      BgrdColor = Color4.Gray (96);
+      Bound = new Bound3 (-1200, -1200, 0, 1200, 1200, 1500);
+      Root = new GroupVN ([robot, gripper, TraceVN.It]);
+      TraceVN.TextColor = Color4.Yellow;
+   }
+
+   public void CreateUI (UIElementCollection ui) {
+      ui.Clear ();
+      AddLabel ("Forward");
+      foreach (var m in Mech.EnumTree ()) {
+         if (m.Joint == EJoint.None) continue;
+         AddSlider (m.Name, m.JMin, m.JMax, m.JValue, f => { m.JValue = f; Redo (true); });
+      }
+      AddLabel ("Inverse");
+      AddSlider ("X", -3000, 1000, mX, f => { mX = f; ComputeIK (); });
+      AddSlider ("Y", -2000, 2000, mY, f => { mY = f; ComputeIK (); });
+      AddSlider ("Z", -2000, 2000, mZ, f => { mZ = f; ComputeIK (); });
+      AddSlider ("Rx", -180, 180, mRx, f => { mRx = f; ComputeIK (); });
+      AddSlider ("Ry", -180, 180, mRy, f => { mRy = f; ComputeIK (); });
+      AddSlider ("Rz", -180, 180, mRz, f => { mRz = f; ComputeIK (); });
+      AddLabel ("Stances");
+      ui.Add (mStances);
+      mStances.SelectionChanged += (s, e) => {
+         if (!mComputingIK) {
+            mSelStance = mStances.SelectedIndex; ComputeIK ();
+         }
+      };
+
+      // Helper ..................................
+      void AddLabel (string text)
+         => ui.Add (new TextBlock { Text = text, FontSize = 14, FontWeight = FontWeights.Bold, Margin = new Thickness (8, 8, 0, 4) });
+
+      void AddSlider (string text, double min, double max, double value, Action<double> setter) {
+         var sp = new StackPanel { Orientation = Orientation.Horizontal, Margin = new Thickness (4) };
+         var label = new TextBlock { Text = text, HorizontalAlignment = HorizontalAlignment.Right, TextAlignment = TextAlignment.Center, Width = 15, VerticalAlignment = VerticalAlignment.Center };
+         var slider = new Slider { Minimum = min, MinWidth = 150, Maximum = max, Value = value, Margin = new Thickness (4, 1, 4, 4) };
+         slider.ValueChanged += (s, e) => setter (e.NewValue);
+         slider.IsSnapToTickEnabled = false;
+         sp.Children.Add (label); sp.Children.Add (slider); ui.Add (sp);
+         mSliders[text] = slider;
+      }
+   }
+   ListBox mStances = new () { Margin = new Thickness (8, 0, 8, 4) };
+   Dictionary<string, Slider> mSliders = [];
+   double mX, mY, mZ, mRx, mRy, mRz;
+
+   void ComputeIK () {
+      mComputingIK = true;
+      var cs = CoordSystem.World;
+      cs *= Matrix3.Rotation (EAxis.X, mRx.D2R ());
+      cs *= Matrix3.Rotation (EAxis.Y, mRy.D2R ());
+      cs *= Matrix3.Rotation (EAxis.Z, mRz.D2R ());
+      mCS = cs * Matrix3.Translation ((Vector3)(mHome.Org + new Vector3 (mX, mY, mZ)));
+      mStances.Items.Clear ();
+      mSolver.ComputeStances (mCS.Org, mCS.VecZ, mCS.VecX);
+      for (int j = 0; j < 8; j++) {
+         var a = mSolver.Solutions[j];
+         if (a.OK) mStances.Items.Add ($"Stance {j + 1}");
+         else mStances.Items.Add ("----");
+         if (j == mSelStance)
+            for (int i = 0; i < 6; i++)
+               mJoints[i].JValue = a.GetJointAngle (i);
+      }
+      mGripper.Xfm = mTip.Xfm;
+      mComputingIK = false;
+   }
+   bool mComputingIK;
+   Mechanism[] mJoints;
+   int mSelStance;
+
+   void Redo (bool forward) {
+      mGripper.Xfm = mTip.Xfm;
+   }
+
+   public Mechanism Mech => mMech;
+   CoordSystem mHome = new (new (1166, 0, 1161 - 565), Vector3.XAxis, Vector3.YAxis), mCS;
+   double[] mMin = new double[6], mMax = new double[6];
+   RBRSolver mSolver;
+   Mechanism mMech, mTip;
+   XfmVN mGripper;
+}
+
+class RBRDebugVN : VNode {
+   public override void Draw () {
+      Lux.Color = Color4.Yellow;
+      Draw (new (0, 0, 0), -Vector3.XAxis, Vector3.YAxis);
+   }
+
+   void Draw (Point3 pt, Vector3 x, Vector3 y) {
+      List<Vec3F> set = [];
+      set.Add ((Vec3F)pt); set.Add ((Vec3F)(pt + x * 400));
+      set.Add ((Vec3F)pt); set.Add ((Vec3F)(pt + y * 200));
+      Lux.Lines (set.AsSpan ());
+   }
+}