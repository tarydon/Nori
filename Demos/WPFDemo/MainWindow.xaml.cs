// ────── ╔╗                                                                                WPFDEMO
// ╔═╦╦═╦╦╬╣ MainWindow.xaml.cs
// ║║║║╬║╔╣║ Window class for WPFDemo application
// ╚╩═╩═╩╝╚╝ ───────────────────────────────────────────────────────────────────────────────────────
using System.Windows;
using Nori;
using System.Reactive.Linq;
namespace WPFDemo;
using static Lux;

// class MainWindow --------------------------------------------------------------------------------
public partial class MainWindow : Window {
   public MainWindow () {
      Lib.Init ();
      InitializeComponent ();
      Content = Lux.CreatePanel ();

      Lux.UIScene = new DemoScene3 ();
      Lux.OnReady = OnReady;
   }

   void OnReady () {
      HW.Keys.Where (a => a.IsPress ()).Subscribe (OnKey);
      new SceneManipulator ();
   }
<<<<<<< HEAD
   int xRot = -60, zRot = 135, nShader = 0;

   void Draw3DScene ((int X, int Y) viewport) {
      if (mMesh == null) {
         // robot-1.tmesh, part.tmesh, suzanne.tmesh
         mMesh ??= CMesh.LoadTMesh ("n:/demos/data/part.tmesh");

         List<Point3> pts = [];
         for (int i = 0; i < mMesh.Triangle.Length; i++) {
            var pos = mMesh.Vertex[mMesh.Triangle[i]].Pos;
            pts.Add (new Point3 (pos.X, pos.Y, pos.Z));
         }
         mMesh = new CMeshBuilder (pts.AsSpan ()).Build ();
      }

      var bound = mMesh.Bound; var mid = bound.Midpoint;
      var viewpoint = Quaternion.FromAxisRotations (xRot.D2R (), 0, zRot.D2R ());
      var worldXfm = Matrix3.Translation (-mid.X, -mid.Y, -mid.Z) * Matrix3.Rotation (viewpoint);

      double aspect = viewport.X / (double)viewport.Y, radius = bound.Diagonal / 2, dx = radius, dy = radius;
      if (aspect > 1) dx = aspect * dy; else dy = dx / aspect; 
      Bound3 frustum = new (-dx, -dy, -radius, dx, dy, radius);
      var projectionXfm = Matrix3.Orthographic (frustum);
      var xfm = worldXfm * projectionXfm;
      Xfm = (Mat4F)xfm;
      NormalXfm = Xfm.ExtractRotation ();

      // DrawColor = new Color4 ((int)(0.55 * 256), (int)(0.21 * 256), (int)(0.06 * 256));
      DrawColor = new Color4 ((int)(0.75 * 256), (int)(0.6 * 256), (int)(0.22 * 256));
      Mesh (mMesh, nShader);
=======

   void OnKey (KeyInfo k) {
      switch (k.Key) {
         case EKey.Escape: Close (); break;
         case EKey.D2: Lux.UIScene = new DemoScene2 (); break;
         case EKey.D3: Lux.UIScene = new DemoScene3 (); break;
      }
>>>>>>> f1dff1c8
   }
}

// Demo 2D Scene -----------------------------------------------------------------------------------
class DemoScene2 : Scene2 {
   public DemoScene2 () => Bound = new Bound2 (0, 0, 100, 80);

   public override Color4 BgrdColor => new (80, 96, 128);

   public override void Draw () {
      PointSize = 36f; DrawColor = Color4.Magenta;
      Points ([new (98, 48), new (18, 18), new (98, 18)]);

      LineWidth = 3f; DrawColor = Color4.Yellow;
      Lines ([new (10, 10), new (90, 10), new (90, 10), new (90, 40)]);
      Lines ([new (13, 13), new (93, 13), new (93, 13), new (93, 43)]);

      LineWidth = 6f; DrawColor = Color4.White;
      Beziers ([new (10, 10), new (10, 40), new (80, 20), new (80, 50)]);

      LineWidth = 12f; DrawColor = Color4.Blue;
      Lines ([new (90, 40), new (10, 10)]);

      PointSize = 12f; DrawColor = Color4.Green;
      Points ([new (95, 45), new (15, 15), new (95, 15)]);

      LineWidth = 3f; DrawColor = Color4.Yellow;
      Lines ([new (13, 43), new (93, 13)]);

      PointSize = 36f; DrawColor = Color4.Magenta;
      Points ([new (98, 48), new (18, 18), new (98, 18)]);

      DrawColor = Color4.Cyan;
      Triangles ([new (30, 40), new (40, 40), new (40, 45)]);

      DrawColor = Color4.Cyan;
      Quads ([new (50, 40), new (60, 40), new (65, 45), new (50, 50)]);
   }
}

// Demo 3D Scene -----------------------------------------------------------------------------------
class DemoScene3 : Scene3 {
   public DemoScene3 () {
      string name = mNames[mnMesh++ % 3];
      mMesh = CMesh.LoadTMesh ($"n:/demos/data/{name}.tmesh");
      Bound = mMesh.Bound;
   }
   CMesh mMesh;
   static string[] mNames = ["part", "robot-1", "suzanne"];
   static int mnMesh;

   public override Color4 BgrdColor => new (128, 96, 80);

   public override void Draw () {
      DrawColor = new Color4 ((int)(0.75 * 256), (int)(0.6 * 256), (int)(0.22 * 256));
      Mesh (mMesh, 2);
   }
}
<|MERGE_RESOLUTION|>--- conflicted
+++ resolved
@@ -1,123 +1,90 @@
-// ────── ╔╗                                                                                WPFDEMO
-// ╔═╦╦═╦╦╬╣ MainWindow.xaml.cs
-// ║║║║╬║╔╣║ Window class for WPFDemo application
-// ╚╩═╩═╩╝╚╝ ───────────────────────────────────────────────────────────────────────────────────────
-using System.Windows;
-using Nori;
-using System.Reactive.Linq;
-namespace WPFDemo;
-using static Lux;
-
-// class MainWindow --------------------------------------------------------------------------------
-public partial class MainWindow : Window {
-   public MainWindow () {
-      Lib.Init ();
-      InitializeComponent ();
-      Content = Lux.CreatePanel ();
-
-      Lux.UIScene = new DemoScene3 ();
-      Lux.OnReady = OnReady;
-   }
-
-   void OnReady () {
-      HW.Keys.Where (a => a.IsPress ()).Subscribe (OnKey);
-      new SceneManipulator ();
-   }
-<<<<<<< HEAD
-   int xRot = -60, zRot = 135, nShader = 0;
-
-   void Draw3DScene ((int X, int Y) viewport) {
-      if (mMesh == null) {
-         // robot-1.tmesh, part.tmesh, suzanne.tmesh
-         mMesh ??= CMesh.LoadTMesh ("n:/demos/data/part.tmesh");
-
-         List<Point3> pts = [];
-         for (int i = 0; i < mMesh.Triangle.Length; i++) {
-            var pos = mMesh.Vertex[mMesh.Triangle[i]].Pos;
-            pts.Add (new Point3 (pos.X, pos.Y, pos.Z));
-         }
-         mMesh = new CMeshBuilder (pts.AsSpan ()).Build ();
-      }
-
-      var bound = mMesh.Bound; var mid = bound.Midpoint;
-      var viewpoint = Quaternion.FromAxisRotations (xRot.D2R (), 0, zRot.D2R ());
-      var worldXfm = Matrix3.Translation (-mid.X, -mid.Y, -mid.Z) * Matrix3.Rotation (viewpoint);
-
-      double aspect = viewport.X / (double)viewport.Y, radius = bound.Diagonal / 2, dx = radius, dy = radius;
-      if (aspect > 1) dx = aspect * dy; else dy = dx / aspect; 
-      Bound3 frustum = new (-dx, -dy, -radius, dx, dy, radius);
-      var projectionXfm = Matrix3.Orthographic (frustum);
-      var xfm = worldXfm * projectionXfm;
-      Xfm = (Mat4F)xfm;
-      NormalXfm = Xfm.ExtractRotation ();
-
-      // DrawColor = new Color4 ((int)(0.55 * 256), (int)(0.21 * 256), (int)(0.06 * 256));
-      DrawColor = new Color4 ((int)(0.75 * 256), (int)(0.6 * 256), (int)(0.22 * 256));
-      Mesh (mMesh, nShader);
-=======
-
-   void OnKey (KeyInfo k) {
-      switch (k.Key) {
-         case EKey.Escape: Close (); break;
-         case EKey.D2: Lux.UIScene = new DemoScene2 (); break;
-         case EKey.D3: Lux.UIScene = new DemoScene3 (); break;
-      }
->>>>>>> f1dff1c8
-   }
-}
-
-// Demo 2D Scene -----------------------------------------------------------------------------------
-class DemoScene2 : Scene2 {
-   public DemoScene2 () => Bound = new Bound2 (0, 0, 100, 80);
-
-   public override Color4 BgrdColor => new (80, 96, 128);
-
-   public override void Draw () {
-      PointSize = 36f; DrawColor = Color4.Magenta;
-      Points ([new (98, 48), new (18, 18), new (98, 18)]);
-
-      LineWidth = 3f; DrawColor = Color4.Yellow;
-      Lines ([new (10, 10), new (90, 10), new (90, 10), new (90, 40)]);
-      Lines ([new (13, 13), new (93, 13), new (93, 13), new (93, 43)]);
-
-      LineWidth = 6f; DrawColor = Color4.White;
-      Beziers ([new (10, 10), new (10, 40), new (80, 20), new (80, 50)]);
-
-      LineWidth = 12f; DrawColor = Color4.Blue;
-      Lines ([new (90, 40), new (10, 10)]);
-
-      PointSize = 12f; DrawColor = Color4.Green;
-      Points ([new (95, 45), new (15, 15), new (95, 15)]);
-
-      LineWidth = 3f; DrawColor = Color4.Yellow;
-      Lines ([new (13, 43), new (93, 13)]);
-
-      PointSize = 36f; DrawColor = Color4.Magenta;
-      Points ([new (98, 48), new (18, 18), new (98, 18)]);
-
-      DrawColor = Color4.Cyan;
-      Triangles ([new (30, 40), new (40, 40), new (40, 45)]);
-
-      DrawColor = Color4.Cyan;
-      Quads ([new (50, 40), new (60, 40), new (65, 45), new (50, 50)]);
-   }
-}
-
-// Demo 3D Scene -----------------------------------------------------------------------------------
-class DemoScene3 : Scene3 {
-   public DemoScene3 () {
-      string name = mNames[mnMesh++ % 3];
-      mMesh = CMesh.LoadTMesh ($"n:/demos/data/{name}.tmesh");
-      Bound = mMesh.Bound;
-   }
-   CMesh mMesh;
-   static string[] mNames = ["part", "robot-1", "suzanne"];
-   static int mnMesh;
-
-   public override Color4 BgrdColor => new (128, 96, 80);
-
-   public override void Draw () {
-      DrawColor = new Color4 ((int)(0.75 * 256), (int)(0.6 * 256), (int)(0.22 * 256));
-      Mesh (mMesh, 2);
-   }
-}
+// ────── ╔╗                                                                                WPFDEMO
+// ╔═╦╦═╦╦╬╣ MainWindow.xaml.cs
+// ║║║║╬║╔╣║ Window class for WPFDemo application
+// ╚╩═╩═╩╝╚╝ ───────────────────────────────────────────────────────────────────────────────────────
+using System.Windows;
+using Nori;
+using System.Reactive.Linq;
+namespace WPFDemo;
+using static Lux;
+
+// class MainWindow --------------------------------------------------------------------------------
+public partial class MainWindow : Window {
+   public MainWindow () {
+      Lib.Init ();
+      InitializeComponent ();
+      Content = Lux.CreatePanel ();
+
+      Lux.UIScene = new DemoScene3 ();
+      Lux.OnReady = OnReady;
+   }
+
+   void OnReady () {
+      HW.Keys.Where (a => a.IsPress ()).Subscribe (OnKey);
+      new SceneManipulator ();
+   }
+
+   void OnKey (KeyInfo k) {
+      switch (k.Key) {
+         case EKey.Escape: Close (); break;
+         case EKey.D2: Lux.UIScene = new DemoScene2 (); break;
+         case EKey.D3: Lux.UIScene = new DemoScene3 (); break;
+      }
+   }
+}
+
+// Demo 2D Scene -----------------------------------------------------------------------------------
+class DemoScene2 : Scene2 {
+   public DemoScene2 () => Bound = new Bound2 (0, 0, 100, 80);
+
+   public override Color4 BgrdColor => new (80, 96, 128);
+
+   public override void Draw () {
+      PointSize = 36f; DrawColor = Color4.Magenta;
+      Points ([new (98, 48), new (18, 18), new (98, 18)]);
+
+      LineWidth = 3f; DrawColor = Color4.Yellow;
+      Lines ([new (10, 10), new (90, 10), new (90, 10), new (90, 40)]);
+      Lines ([new (13, 13), new (93, 13), new (93, 13), new (93, 43)]);
+
+      LineWidth = 6f; DrawColor = Color4.White;
+      Beziers ([new (10, 10), new (10, 40), new (80, 20), new (80, 50)]);
+
+      LineWidth = 12f; DrawColor = Color4.Blue;
+      Lines ([new (90, 40), new (10, 10)]);
+
+      PointSize = 12f; DrawColor = Color4.Green;
+      Points ([new (95, 45), new (15, 15), new (95, 15)]);
+
+      LineWidth = 3f; DrawColor = Color4.Yellow;
+      Lines ([new (13, 43), new (93, 13)]);
+
+      PointSize = 36f; DrawColor = Color4.Magenta;
+      Points ([new (98, 48), new (18, 18), new (98, 18)]);
+
+      DrawColor = Color4.Cyan;
+      Triangles ([new (30, 40), new (40, 40), new (40, 45)]);
+
+      DrawColor = Color4.Cyan;
+      Quads ([new (50, 40), new (60, 40), new (65, 45), new (50, 50)]);
+   }
+}
+
+// Demo 3D Scene -----------------------------------------------------------------------------------
+class DemoScene3 : Scene3 {
+   public DemoScene3 () {
+      string name = mNames[mnMesh++ % 3];
+      mMesh = CMesh.LoadTMesh ($"n:/demos/data/{name}.tmesh");
+      Bound = mMesh.Bound;
+   }
+   CMesh mMesh;
+   static string[] mNames = ["part", "robot-1", "suzanne"];
+   static int mnMesh;
+
+   public override Color4 BgrdColor => new (128, 96, 80);
+
+   public override void Draw () {
+      DrawColor = new Color4 ((int)(0.75 * 256), (int)(0.6 * 256), (int)(0.22 * 256));
+      Mesh (mMesh, 2);
+   }
+}