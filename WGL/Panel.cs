﻿// ────── ╔╗                                                                                    WGL
// ╔═╦╦═╦╦╬╣ Panel.cs
// ║║║║╬║╔╣║ Implements Lux.Panel (WPF UserControl) and Lux.Surface (Windows Forms Control)
// ╚╩═╩═╩╝╚╝ ───────────────────────────────────────────────────────────────────────────────────────
using System.Windows.Forms.Integration;
using System.Windows.Threading;
using static System.Windows.Forms.ControlStyles;
using FCursor = System.Windows.Forms.Cursor;
namespace Nori;

#region class Panel --------------------------------------------------------------------------------
/// <summary>A WPF UserControl used that houses an OpenGL rendering surface (used to display all GL content)</summary>
class Panel : System.Windows.Controls.UserControl {
   // Interface ----------------------------------------------------------------
   // Called from Lux when we need to start rendering a frame.
   // Note that a viewport size is passed in, since when we are rendering to an Image, we
   // could be rendering a size that is different from the panel size. What we do here depends
   // on the render target, but in all cases, we have to make our display surface the 'current'
   // GL context
   public void BeginRender (Vec2S viewport, ETarget target) {
      if (mSurface == null) return;
      mSurface.BeginRender (viewport);
      if (target is ETarget.Image or ETarget.Pick) {
         mFBViewport = viewport;
         if (mFrameBuffer == 0) {
            mFrameBuffer = GL.GenFrameBuffer ();
            mColorBuffer = GL.GenRenderBuffer (); mDepthBuffer = GL.GenRenderBuffer ();
         }
         GL.BindFrameBuffer (EFrameBufferTarget.DrawAndRead, mFrameBuffer);
         if (viewport.X > mFBSize.X || viewport.Y > mFBSize.Y) {
            mFBSize = viewport;
            GL.BindRenderBuffer (ERenderBufferTarget.RenderBuffer, mColorBuffer);
            GL.RenderBufferStorage (ERenderBufferFormat.RGBA8, viewport.X, viewport.Y);
            GL.BindRenderBuffer (ERenderBufferTarget.RenderBuffer, mDepthBuffer);
            GL.RenderBufferStorage (ERenderBufferFormat.Depth24Stencil8, viewport.X, viewport.Y);
            GL.FrameBufferRenderBuffer (EFrameBufferTarget.DrawAndRead, EFrameBufferAttachment.Color0, mColorBuffer);
            GL.FrameBufferRenderBuffer (EFrameBufferTarget.DrawAndRead, EFrameBufferAttachment.DepthStencil, mDepthBuffer);
            if (GL.CheckFrameBufferStatus (EFrameBufferTarget.Draw) != EFrameBufferStatus.Complete)
               throw new NotImplementedException ();
         }
      } else
         GL.BindFrameBuffer (EFrameBufferTarget.DrawAndRead, 0);
   }

   // Called when the scene is finished rendering, and we need to 'show' it.
   // What this returns depends on the render target
   public object? EndRender (ETarget target, DIBitmap.EFormat fmt) {
      switch (target) {
         case ETarget.Screen:
            mSurface?.EndRender ();
            break;
         case ETarget.Image:
            GL.Finish ();
            int x = mFBViewport.X, y = mFBViewport.Y, bpp = fmt.BytesPerPixel ();
            var pxfmt = fmt switch {
               DIBitmap.EFormat.RGBA8 => EPixelFormat.RGBA,
               DIBitmap.EFormat.RGB8 => EPixelFormat.RGB,
               DIBitmap.EFormat.Gray8 => EPixelFormat.Red,
               _ => throw new BadCaseException (fmt)
            };
            GL.PixelStore (EPixelStoreParam.PackAlignment, 4);
            byte[] data = new byte[bpp * x * y];
            GL.ReadPixels (0, 0, x, y, pxfmt, EPixelType.UByte, data);
            return new DIBitmap (x, y, fmt, data);
      }
      return null;
   }

   // The Panel singleton (only one GL context, so only one Panel, one Surface)
   public static Panel It => mIt ??= new ();
   internal static Panel? mIt;

   // Force-issue a WM_PAINT message (redraw)
   public void Redraw ()
      => mSurface?.Invalidate ();

   /// <summary>Size of the rendering panel, in pixels (needed to set up GL correctly)</summary>
   public Vec2S Size {
      get {
         if (mSurface == null) return new (64, 64);
         return new (mSurface.Width, mSurface.Height);
      }
   }
   Surface? mSurface;

   // Implementation -----------------------------------------------------------
   // Construct a PixPanel (private, since this is a singleton)
   Panel () { Loaded += OnLoaded; Unloaded += OnUnloaded; }

   // Called when the panel is plugged into the display stack, we create
   // the PixSurface here at this late stage only since it needs a HDC to work
   void OnLoaded (object _, RoutedEventArgs __) {
      Content = new WindowsFormsHost { Child = mSurface = new (), Focusable = false };
      HW.Panel = mSurface;
      var timer = new DispatcherTimer { Interval = TimeSpan.FromSeconds (0.1), IsEnabled = true };
      timer.Tick += (s, e) => { mSurface.Focus (); timer.IsEnabled = false; };
   }

   // When this panel is unloaded, we dispose the surface and the WindowsFormsHost
   // container that contains it
   void OnUnloaded (object _, RoutedEventArgs __) {
      mSurface?.Dispose (); mSurface = null;
      (Content as WindowsFormsHost)?.Dispose (); Content = null;
      mIt = null; HW.Panel = null;
   }

   // Private data -------------------------------------------------------------
   Vec2S mFBViewport;            // Viewport size, when rendering to a frame-buffer
   HFrameBuffer mFrameBuffer;    // Frame-buffer for image rendering
   HRenderBuffer mColorBuffer, mDepthBuffer;    // Render buffers for the same
   Vec2S mFBSize;                // The size of the frame-buffer
}
#endregion

#region class Surface ------------------------------------------------------------------------------
/// <summary>Windows.Forms control that provides the HWND and HDC needed to create an OpenGL rendering context</summary>
class Surface : System.Windows.Forms.UserControl {
   // Interface ----------------------------------------------------------------
   public Surface () {
      // Set up some style bits for this Surface to ensure OpenGL works correctly
      (DoubleBuffered, Name, AutoScaleMode) = (false, "PixSurface", AutoScaleMode.None);
      foreach (var style in new[] { Opaque, UserPaint, AllPaintingInWmPaint }) SetStyle (style, true);
      foreach (var style in new[] { OptimizedDoubleBuffer, Selectable }) SetStyle (style, false);
   }

   public void BeginRender (Vec2S viewport) {
      GL.MakeCurrent (mDC, mGLRC);
      GL.Viewport (0, 0, viewport.X, viewport.Y);
   }

   public void EndRender () {
      GL.SwapBuffers (mDC);
   }

   // Overrides ----------------------------------------------------------------
   // Override CreateParams to specify a custom set of class-style bits to be used
   // before this control handle is created. We are particular that:
   // 1. The control is redrawn completely whenever it is resized (whole client area
   //    must be invalidated
   // 2. The control must have its own private DC (device context), no sharing of
   //    DC with other controls in this application
   protected override CreateParams CreateParams {
      get {
         var cp = base.CreateParams;
         const int CS_VREDRAW = 0x1, CS_HREDRAW = 0x2, CS_OWNDC = 0x20;
         cp.ClassStyle |= CS_HREDRAW | CS_VREDRAW | CS_OWNDC;
         return cp;
      }
   }

   // This is called when the GLPanel's HWND handle is created, and at this
   // point, we construct the HGLRC (OpenGL context handle)
   protected override void OnHandleCreated (EventArgs e) {
      base.OnHandleCreated (e);
      mDC = GL.GetDC ((HWindow)Handle);
      PixelFormatDescriptor pfd = mPFD;
      int iPixelFormat = GL.ChoosePixelFormat (mDC, ref pfd);
      GL.SetPixelFormat (mDC, iPixelFormat, ref pfd);
      mGLRC = GL.CreateContext (mDC);
      GL.MakeCurrent (mDC, mGLRC);

      int[] versions = [40, 33, 32, 31, 30];
      foreach (int version in versions) {
         int major = version / 10, minor = version % 10;
         HGLRC glrc = GL.CreateContextAttribsARB (mDC, HGLRC.Zero, major, minor, debug: false, core: false);
         if (glrc != HGLRC.Zero) {
            GL.MakeCurrent (HDC.Zero, HGLRC.Zero);
            GL.DeleteContext (mGLRC);
            GL.MakeCurrent (mDC, mGLRC = glrc);
            break;
         }
      }
<<<<<<< HEAD
//       Cursor = EmptyCursor;
=======
      // Cursor = EmptyCursor;
>>>>>>> c2cffcd6
      Lux.mReady = true;
      Lux.mOnReady.OnNext (0);
   }

   /// <summary>An 'empty' cursor</summary>
   static FCursor EmptyCursor {
      get {
         if (mEmptyCursor == null)
            using (var stm = Lib.OpenRead ("nori:Cursor/Empty.cur"))
               mEmptyCursor = new FCursor (stm);
         return mEmptyCursor;
      }
   }
   static FCursor? mEmptyCursor;

   // Override OnPaint to call back to PX.Render, where our actual paint code resides
   protected override void OnPaint (PaintEventArgs e)
      => Lux.Render (Lux.UIScene, new (Width, Height), ETarget.Screen, DIBitmap.EFormat.Unknown);

   // Private data -------------------------------------------------------------
   HDC mDC;             // Device contex handle used for rendering
   HGLRC mGLRC;         // OpenGL context (HGLRC) used for this control
   PixelFormatDescriptor mPFD = PixelFormatDescriptor.Default;
}
#endregion
<|MERGE_RESOLUTION|>--- conflicted
+++ resolved
@@ -1,202 +1,197 @@
-﻿// ────── ╔╗                                                                                    WGL
-// ╔═╦╦═╦╦╬╣ Panel.cs
-// ║║║║╬║╔╣║ Implements Lux.Panel (WPF UserControl) and Lux.Surface (Windows Forms Control)
-// ╚╩═╩═╩╝╚╝ ───────────────────────────────────────────────────────────────────────────────────────
-using System.Windows.Forms.Integration;
-using System.Windows.Threading;
-using static System.Windows.Forms.ControlStyles;
-using FCursor = System.Windows.Forms.Cursor;
-namespace Nori;
-
-#region class Panel --------------------------------------------------------------------------------
-/// <summary>A WPF UserControl used that houses an OpenGL rendering surface (used to display all GL content)</summary>
-class Panel : System.Windows.Controls.UserControl {
-   // Interface ----------------------------------------------------------------
-   // Called from Lux when we need to start rendering a frame.
-   // Note that a viewport size is passed in, since when we are rendering to an Image, we
-   // could be rendering a size that is different from the panel size. What we do here depends
-   // on the render target, but in all cases, we have to make our display surface the 'current'
-   // GL context
-   public void BeginRender (Vec2S viewport, ETarget target) {
-      if (mSurface == null) return;
-      mSurface.BeginRender (viewport);
-      if (target is ETarget.Image or ETarget.Pick) {
-         mFBViewport = viewport;
-         if (mFrameBuffer == 0) {
-            mFrameBuffer = GL.GenFrameBuffer ();
-            mColorBuffer = GL.GenRenderBuffer (); mDepthBuffer = GL.GenRenderBuffer ();
-         }
-         GL.BindFrameBuffer (EFrameBufferTarget.DrawAndRead, mFrameBuffer);
-         if (viewport.X > mFBSize.X || viewport.Y > mFBSize.Y) {
-            mFBSize = viewport;
-            GL.BindRenderBuffer (ERenderBufferTarget.RenderBuffer, mColorBuffer);
-            GL.RenderBufferStorage (ERenderBufferFormat.RGBA8, viewport.X, viewport.Y);
-            GL.BindRenderBuffer (ERenderBufferTarget.RenderBuffer, mDepthBuffer);
-            GL.RenderBufferStorage (ERenderBufferFormat.Depth24Stencil8, viewport.X, viewport.Y);
-            GL.FrameBufferRenderBuffer (EFrameBufferTarget.DrawAndRead, EFrameBufferAttachment.Color0, mColorBuffer);
-            GL.FrameBufferRenderBuffer (EFrameBufferTarget.DrawAndRead, EFrameBufferAttachment.DepthStencil, mDepthBuffer);
-            if (GL.CheckFrameBufferStatus (EFrameBufferTarget.Draw) != EFrameBufferStatus.Complete)
-               throw new NotImplementedException ();
-         }
-      } else
-         GL.BindFrameBuffer (EFrameBufferTarget.DrawAndRead, 0);
-   }
-
-   // Called when the scene is finished rendering, and we need to 'show' it.
-   // What this returns depends on the render target
-   public object? EndRender (ETarget target, DIBitmap.EFormat fmt) {
-      switch (target) {
-         case ETarget.Screen:
-            mSurface?.EndRender ();
-            break;
-         case ETarget.Image:
-            GL.Finish ();
-            int x = mFBViewport.X, y = mFBViewport.Y, bpp = fmt.BytesPerPixel ();
-            var pxfmt = fmt switch {
-               DIBitmap.EFormat.RGBA8 => EPixelFormat.RGBA,
-               DIBitmap.EFormat.RGB8 => EPixelFormat.RGB,
-               DIBitmap.EFormat.Gray8 => EPixelFormat.Red,
-               _ => throw new BadCaseException (fmt)
-            };
-            GL.PixelStore (EPixelStoreParam.PackAlignment, 4);
-            byte[] data = new byte[bpp * x * y];
-            GL.ReadPixels (0, 0, x, y, pxfmt, EPixelType.UByte, data);
-            return new DIBitmap (x, y, fmt, data);
-      }
-      return null;
-   }
-
-   // The Panel singleton (only one GL context, so only one Panel, one Surface)
-   public static Panel It => mIt ??= new ();
-   internal static Panel? mIt;
-
-   // Force-issue a WM_PAINT message (redraw)
-   public void Redraw ()
-      => mSurface?.Invalidate ();
-
-   /// <summary>Size of the rendering panel, in pixels (needed to set up GL correctly)</summary>
-   public Vec2S Size {
-      get {
-         if (mSurface == null) return new (64, 64);
-         return new (mSurface.Width, mSurface.Height);
-      }
-   }
-   Surface? mSurface;
-
-   // Implementation -----------------------------------------------------------
-   // Construct a PixPanel (private, since this is a singleton)
-   Panel () { Loaded += OnLoaded; Unloaded += OnUnloaded; }
-
-   // Called when the panel is plugged into the display stack, we create
-   // the PixSurface here at this late stage only since it needs a HDC to work
-   void OnLoaded (object _, RoutedEventArgs __) {
-      Content = new WindowsFormsHost { Child = mSurface = new (), Focusable = false };
-      HW.Panel = mSurface;
-      var timer = new DispatcherTimer { Interval = TimeSpan.FromSeconds (0.1), IsEnabled = true };
-      timer.Tick += (s, e) => { mSurface.Focus (); timer.IsEnabled = false; };
-   }
-
-   // When this panel is unloaded, we dispose the surface and the WindowsFormsHost
-   // container that contains it
-   void OnUnloaded (object _, RoutedEventArgs __) {
-      mSurface?.Dispose (); mSurface = null;
-      (Content as WindowsFormsHost)?.Dispose (); Content = null;
-      mIt = null; HW.Panel = null;
-   }
-
-   // Private data -------------------------------------------------------------
-   Vec2S mFBViewport;            // Viewport size, when rendering to a frame-buffer
-   HFrameBuffer mFrameBuffer;    // Frame-buffer for image rendering
-   HRenderBuffer mColorBuffer, mDepthBuffer;    // Render buffers for the same
-   Vec2S mFBSize;                // The size of the frame-buffer
-}
-#endregion
-
-#region class Surface ------------------------------------------------------------------------------
-/// <summary>Windows.Forms control that provides the HWND and HDC needed to create an OpenGL rendering context</summary>
-class Surface : System.Windows.Forms.UserControl {
-   // Interface ----------------------------------------------------------------
-   public Surface () {
-      // Set up some style bits for this Surface to ensure OpenGL works correctly
-      (DoubleBuffered, Name, AutoScaleMode) = (false, "PixSurface", AutoScaleMode.None);
-      foreach (var style in new[] { Opaque, UserPaint, AllPaintingInWmPaint }) SetStyle (style, true);
-      foreach (var style in new[] { OptimizedDoubleBuffer, Selectable }) SetStyle (style, false);
-   }
-
-   public void BeginRender (Vec2S viewport) {
-      GL.MakeCurrent (mDC, mGLRC);
-      GL.Viewport (0, 0, viewport.X, viewport.Y);
-   }
-
-   public void EndRender () {
-      GL.SwapBuffers (mDC);
-   }
-
-   // Overrides ----------------------------------------------------------------
-   // Override CreateParams to specify a custom set of class-style bits to be used
-   // before this control handle is created. We are particular that:
-   // 1. The control is redrawn completely whenever it is resized (whole client area
-   //    must be invalidated
-   // 2. The control must have its own private DC (device context), no sharing of
-   //    DC with other controls in this application
-   protected override CreateParams CreateParams {
-      get {
-         var cp = base.CreateParams;
-         const int CS_VREDRAW = 0x1, CS_HREDRAW = 0x2, CS_OWNDC = 0x20;
-         cp.ClassStyle |= CS_HREDRAW | CS_VREDRAW | CS_OWNDC;
-         return cp;
-      }
-   }
-
-   // This is called when the GLPanel's HWND handle is created, and at this
-   // point, we construct the HGLRC (OpenGL context handle)
-   protected override void OnHandleCreated (EventArgs e) {
-      base.OnHandleCreated (e);
-      mDC = GL.GetDC ((HWindow)Handle);
-      PixelFormatDescriptor pfd = mPFD;
-      int iPixelFormat = GL.ChoosePixelFormat (mDC, ref pfd);
-      GL.SetPixelFormat (mDC, iPixelFormat, ref pfd);
-      mGLRC = GL.CreateContext (mDC);
-      GL.MakeCurrent (mDC, mGLRC);
-
-      int[] versions = [40, 33, 32, 31, 30];
-      foreach (int version in versions) {
-         int major = version / 10, minor = version % 10;
-         HGLRC glrc = GL.CreateContextAttribsARB (mDC, HGLRC.Zero, major, minor, debug: false, core: false);
-         if (glrc != HGLRC.Zero) {
-            GL.MakeCurrent (HDC.Zero, HGLRC.Zero);
-            GL.DeleteContext (mGLRC);
-            GL.MakeCurrent (mDC, mGLRC = glrc);
-            break;
-         }
-      }
-<<<<<<< HEAD
-//       Cursor = EmptyCursor;
-=======
-      // Cursor = EmptyCursor;
->>>>>>> c2cffcd6
-      Lux.mReady = true;
-      Lux.mOnReady.OnNext (0);
-   }
-
-   /// <summary>An 'empty' cursor</summary>
-   static FCursor EmptyCursor {
-      get {
-         if (mEmptyCursor == null)
-            using (var stm = Lib.OpenRead ("nori:Cursor/Empty.cur"))
-               mEmptyCursor = new FCursor (stm);
-         return mEmptyCursor;
-      }
-   }
-   static FCursor? mEmptyCursor;
-
-   // Override OnPaint to call back to PX.Render, where our actual paint code resides
-   protected override void OnPaint (PaintEventArgs e)
-      => Lux.Render (Lux.UIScene, new (Width, Height), ETarget.Screen, DIBitmap.EFormat.Unknown);
-
-   // Private data -------------------------------------------------------------
-   HDC mDC;             // Device contex handle used for rendering
-   HGLRC mGLRC;         // OpenGL context (HGLRC) used for this control
-   PixelFormatDescriptor mPFD = PixelFormatDescriptor.Default;
-}
-#endregion
+﻿// ────── ╔╗                                                                                    WGL
+// ╔═╦╦═╦╦╬╣ Panel.cs
+// ║║║║╬║╔╣║ Implements Lux.Panel (WPF UserControl) and Lux.Surface (Windows Forms Control)
+// ╚╩═╩═╩╝╚╝ ───────────────────────────────────────────────────────────────────────────────────────
+using System.Windows.Forms.Integration;
+using System.Windows.Threading;
+using static System.Windows.Forms.ControlStyles;
+using FCursor = System.Windows.Forms.Cursor;
+namespace Nori;
+
+#region class Panel --------------------------------------------------------------------------------
+/// <summary>A WPF UserControl used that houses an OpenGL rendering surface (used to display all GL content)</summary>
+class Panel : System.Windows.Controls.UserControl {
+   // Interface ----------------------------------------------------------------
+   // Called from Lux when we need to start rendering a frame.
+   // Note that a viewport size is passed in, since when we are rendering to an Image, we
+   // could be rendering a size that is different from the panel size. What we do here depends
+   // on the render target, but in all cases, we have to make our display surface the 'current'
+   // GL context
+   public void BeginRender (Vec2S viewport, ETarget target) {
+      if (mSurface == null) return;
+      mSurface.BeginRender (viewport);
+      if (target is ETarget.Image or ETarget.Pick) {
+         mFBViewport = viewport;
+         if (mFrameBuffer == 0) {
+            mFrameBuffer = GL.GenFrameBuffer ();
+            mColorBuffer = GL.GenRenderBuffer (); mDepthBuffer = GL.GenRenderBuffer ();
+         }
+         GL.BindFrameBuffer (EFrameBufferTarget.DrawAndRead, mFrameBuffer);
+         if (viewport.X > mFBSize.X || viewport.Y > mFBSize.Y) {
+            mFBSize = viewport;
+            GL.BindRenderBuffer (ERenderBufferTarget.RenderBuffer, mColorBuffer);
+            GL.RenderBufferStorage (ERenderBufferFormat.RGBA8, viewport.X, viewport.Y);
+            GL.BindRenderBuffer (ERenderBufferTarget.RenderBuffer, mDepthBuffer);
+            GL.RenderBufferStorage (ERenderBufferFormat.Depth24Stencil8, viewport.X, viewport.Y);
+            GL.FrameBufferRenderBuffer (EFrameBufferTarget.DrawAndRead, EFrameBufferAttachment.Color0, mColorBuffer);
+            GL.FrameBufferRenderBuffer (EFrameBufferTarget.DrawAndRead, EFrameBufferAttachment.DepthStencil, mDepthBuffer);
+            if (GL.CheckFrameBufferStatus (EFrameBufferTarget.Draw) != EFrameBufferStatus.Complete)
+               throw new NotImplementedException ();
+         }
+      } else
+         GL.BindFrameBuffer (EFrameBufferTarget.DrawAndRead, 0);
+   }
+
+   // Called when the scene is finished rendering, and we need to 'show' it.
+   // What this returns depends on the render target
+   public object? EndRender (ETarget target, DIBitmap.EFormat fmt) {
+      switch (target) {
+         case ETarget.Screen:
+            mSurface?.EndRender ();
+            break;
+         case ETarget.Image:
+            GL.Finish ();
+            int x = mFBViewport.X, y = mFBViewport.Y, bpp = fmt.BytesPerPixel ();
+            var pxfmt = fmt switch {
+               DIBitmap.EFormat.RGBA8 => EPixelFormat.RGBA,
+               DIBitmap.EFormat.RGB8 => EPixelFormat.RGB,
+               DIBitmap.EFormat.Gray8 => EPixelFormat.Red,
+               _ => throw new BadCaseException (fmt)
+            };
+            GL.PixelStore (EPixelStoreParam.PackAlignment, 4);
+            byte[] data = new byte[bpp * x * y];
+            GL.ReadPixels (0, 0, x, y, pxfmt, EPixelType.UByte, data);
+            return new DIBitmap (x, y, fmt, data);
+      }
+      return null;
+   }
+
+   // The Panel singleton (only one GL context, so only one Panel, one Surface)
+   public static Panel It => mIt ??= new ();
+   internal static Panel? mIt;
+
+   // Force-issue a WM_PAINT message (redraw)
+   public void Redraw ()
+      => mSurface?.Invalidate ();
+
+   /// <summary>Size of the rendering panel, in pixels (needed to set up GL correctly)</summary>
+   public Vec2S Size {
+      get {
+         if (mSurface == null) return new (64, 64);
+         return new (mSurface.Width, mSurface.Height);
+      }
+   }
+   Surface? mSurface;
+
+   // Implementation -----------------------------------------------------------
+   // Construct a PixPanel (private, since this is a singleton)
+   Panel () { Loaded += OnLoaded; Unloaded += OnUnloaded; }
+
+   // Called when the panel is plugged into the display stack, we create
+   // the PixSurface here at this late stage only since it needs a HDC to work
+   void OnLoaded (object _, RoutedEventArgs __) {
+      Content = new WindowsFormsHost { Child = mSurface = new (), Focusable = false };
+      HW.Panel = mSurface;
+      var timer = new DispatcherTimer { Interval = TimeSpan.FromSeconds (0.1), IsEnabled = true };
+      timer.Tick += (s, e) => { mSurface.Focus (); timer.IsEnabled = false; };
+   }
+
+   // When this panel is unloaded, we dispose the surface and the WindowsFormsHost
+   // container that contains it
+   void OnUnloaded (object _, RoutedEventArgs __) {
+      mSurface?.Dispose (); mSurface = null;
+      (Content as WindowsFormsHost)?.Dispose (); Content = null;
+      mIt = null; HW.Panel = null;
+   }
+
+   // Private data -------------------------------------------------------------
+   Vec2S mFBViewport;            // Viewport size, when rendering to a frame-buffer
+   HFrameBuffer mFrameBuffer;    // Frame-buffer for image rendering
+   HRenderBuffer mColorBuffer, mDepthBuffer;    // Render buffers for the same
+   Vec2S mFBSize;                // The size of the frame-buffer
+}
+#endregion
+
+#region class Surface ------------------------------------------------------------------------------
+/// <summary>Windows.Forms control that provides the HWND and HDC needed to create an OpenGL rendering context</summary>
+class Surface : System.Windows.Forms.UserControl {
+   // Interface ----------------------------------------------------------------
+   public Surface () {
+      // Set up some style bits for this Surface to ensure OpenGL works correctly
+      (DoubleBuffered, Name, AutoScaleMode) = (false, "PixSurface", AutoScaleMode.None);
+      foreach (var style in new[] { Opaque, UserPaint, AllPaintingInWmPaint }) SetStyle (style, true);
+      foreach (var style in new[] { OptimizedDoubleBuffer, Selectable }) SetStyle (style, false);
+   }
+
+   public void BeginRender (Vec2S viewport) {
+      GL.MakeCurrent (mDC, mGLRC);
+      GL.Viewport (0, 0, viewport.X, viewport.Y);
+   }
+
+   public void EndRender () {
+      GL.SwapBuffers (mDC);
+   }
+
+   // Overrides ----------------------------------------------------------------
+   // Override CreateParams to specify a custom set of class-style bits to be used
+   // before this control handle is created. We are particular that:
+   // 1. The control is redrawn completely whenever it is resized (whole client area
+   //    must be invalidated
+   // 2. The control must have its own private DC (device context), no sharing of
+   //    DC with other controls in this application
+   protected override CreateParams CreateParams {
+      get {
+         var cp = base.CreateParams;
+         const int CS_VREDRAW = 0x1, CS_HREDRAW = 0x2, CS_OWNDC = 0x20;
+         cp.ClassStyle |= CS_HREDRAW | CS_VREDRAW | CS_OWNDC;
+         return cp;
+      }
+   }
+
+   // This is called when the GLPanel's HWND handle is created, and at this
+   // point, we construct the HGLRC (OpenGL context handle)
+   protected override void OnHandleCreated (EventArgs e) {
+      base.OnHandleCreated (e);
+      mDC = GL.GetDC ((HWindow)Handle);
+      PixelFormatDescriptor pfd = mPFD;
+      int iPixelFormat = GL.ChoosePixelFormat (mDC, ref pfd);
+      GL.SetPixelFormat (mDC, iPixelFormat, ref pfd);
+      mGLRC = GL.CreateContext (mDC);
+      GL.MakeCurrent (mDC, mGLRC);
+
+      int[] versions = [40, 33, 32, 31, 30];
+      foreach (int version in versions) {
+         int major = version / 10, minor = version % 10;
+         HGLRC glrc = GL.CreateContextAttribsARB (mDC, HGLRC.Zero, major, minor, debug: false, core: false);
+         if (glrc != HGLRC.Zero) {
+            GL.MakeCurrent (HDC.Zero, HGLRC.Zero);
+            GL.DeleteContext (mGLRC);
+            GL.MakeCurrent (mDC, mGLRC = glrc);
+            break;
+         }
+      }
+      Lux.mReady = true;
+      Lux.mOnReady.OnNext (0);
+   }
+
+   /// <summary>An 'empty' cursor</summary>
+   static FCursor EmptyCursor {
+      get {
+         if (mEmptyCursor == null)
+            using (var stm = Lib.OpenRead ("nori:Cursor/Empty.cur"))
+               mEmptyCursor = new FCursor (stm);
+         return mEmptyCursor;
+      }
+   }
+   static FCursor? mEmptyCursor;
+
+   // Override OnPaint to call back to PX.Render, where our actual paint code resides
+   protected override void OnPaint (PaintEventArgs e)
+      => Lux.Render (Lux.UIScene, new (Width, Height), ETarget.Screen, DIBitmap.EFormat.Unknown);
+
+   // Private data -------------------------------------------------------------
+   HDC mDC;             // Device contex handle used for rendering
+   HGLRC mGLRC;         // OpenGL context (HGLRC) used for this control
+   PixelFormatDescriptor mPFD = PixelFormatDescriptor.Default;
+}
+#endregion