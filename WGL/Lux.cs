// ────── ╔╗                                                                                    WGL
// ╔═╦╦═╦╦╬╣ Lux.cs
// ║║║║╬║╔╣║ The Lux class: public interface to the Lux rendering engine
// ╚╩═╩═╩╝╚╝ ───────────────────────────────────────────────────────────────────────────────────────
using System.Reactive.Subjects;
using System.Windows.Threading;
namespace Nori;

#region class Lux ----------------------------------------------------------------------------------
/// <summary>The public interface to the Lux renderer</summary>
public static partial class Lux {
   // Properties ---------------------------------------------------------------
   /// <summary>Set up a delegate here to know when the Lux renderer is ready to render</summary>
   /// Temporary code, will go away later
   public static Action? OnReady;
   static bool mReadyFired;

   /// <summary>The current scene that is bound to the visible viewport</summary>
   public static Scene? UIScene {
      get => mUIScene;
      set {
         mUIScene?.Detach ();
         mUIScene = value; Redraw ();
      }
   }
   static Scene? mUIScene;

   /// <summary>How many world units does one pixel correspond to (for the current scene)</summary>
   public static double PixelScale {
      get {
         if (mUIScene == null) return 1;
         var xfm = mUIScene.Xfms[0].InvXfm;
         double dx = 2.0 / mViewport.X;   // 
         Point3 pa = Point3.Zero * xfm, pb = new Point3 (dx, 0, 0) * xfm;
         return pa.DistTo (pb);
      }
   }

   /// <summary>The viewport size (in pixels) of the Lux rendering panel</summary>
   public static Vec2S Viewport => mViewport;
   static Vec2S mViewport;

   // Methods ------------------------------------------------------------------
   /// <summary>Creates the Lux rendering panel</summary>
   public static UIElement CreatePanel ()
      => Panel.It;

   /// <summary>Converts a pixel coordinate to world coordinates</summary>
   public static Point3 PixelToWorld (Vec2S pix) {
      if (mUIScene == null) return new (pix.X, pix.Y, 0);

      // Convert pixel coordinate to OpenGL clip space coordinates. 
      Vec2S vp = mViewport;
      Point3 clip = new (2.0 * pix.X / vp.X - 1, 1.0 - 2.0 * pix.Y / vp.Y, 0);
      return clip * mUIScene.Xfms[0].InvXfm;
   }

   /// <summary>Prompts the Lux system to redraw the screen (asynchronous)</summary>
   public static void Redraw ()
      => Panel.It.Redraw ();

   /// <summary>This is called to initiate 'continuous rendering'</summary>
   /// This function takes a 'callback' that will be invoked after each frame is rendered. Once
   /// this is started, Lux renders frames continuously, attempting to render at the monitor
   /// refresh rate (60 fps) if the hardware is fast enough. If Lux.VSync is turned off, then
   /// it renders at the maximum possible rate (regardless of monitor refresh rate). 
   /// 
   /// The 'elapsed-time' since the last time the callback was called (in seconds) is passed as 
   /// a parameter to the callback, which can use this parameter to adjust the positions
   /// of objects in the scene. Thus, it is possible to create simulation where the simulation
   /// speed is not dependent on the number of frames we render per second. 
   /// 
   /// It is possible to call StartContinuousRender any number of times, attaching different
   /// callbacks. The continuous-render goes on as long as at least one such callback is attached,
   /// and after each frame is rendered, all these callbacks are invoked. Once all these callbacks
   /// retire (by calling StopContinuousRender), we stop the render pump, and subsequent renders
   /// happen only on-demand (when the VNode tree changes, or the window size changes etc)
   public static void StartContinuousRender (Action<double> renderComplete) {
      sRenderCompletes.Add (renderComplete);
      if (sRenderCompletes.Count == 1) {
         // If this is the first render-complete function, start the backup timer running. 
         // We need this backup timer because the RenderComplete event is not always dependable.
         // Normally, if we are running at 60 fps, we should hit the render-complete each 16.66 ms,
         // and the timer would never fire.
         if (sTimer == null) {
            sTimer = new () { Interval = TimeSpan.FromMilliseconds (40), IsEnabled = true };
            sTimer.Tick += (s, e) => Redraw ();
         }
         // Issue one redraw to prime things off
         sTimer.Start ();
         sLastFrametime = DateTime.Now;
         Redraw ();
      }
   }
   static DateTime sLastFrametime;
   static readonly List<Action<double>> sRenderCompletes = [];
   static DispatcherTimer? sTimer;

   /// <summary>This detaches a callback from the continous-render loop</summary>
   /// This is the opposite of StartContinuousRender above. Once all the callbacks have
   /// retired, we stop the loop. 
   public static void StopContinuousRender (Action<double> renderComplete) {
      sRenderCompletes.Remove (renderComplete);
      if (sRenderCompletes.Count == 0 && sTimer != null)
         sTimer.Stop ();
   }

   // Internal properties ------------------------------------------------------
   /// <summary>Bumped up whenever any Lux draw property is changed (used for shader optimizations)</summary>
   internal static int Rung;

   /// <summary>The scene that is currently being rendered (set only during a Render() call)</summary>
   internal static Scene? Scene;

   // Internal methods ---------------------------------------------------------
   /// <summary>Called when we start rendering a VNode (and it's subtree)</summary>
   /// The corresponding EndNode is called after the entire subtree under
   /// this VNode is completed rendering. Because of this, there could be multiple
   /// open 'BeginNode' calls whose EndNode is pending
   internal static void BeginNode (VNode node) {
      mNodeStack.Push ((mVNode, mChanged));
      (mVNode, mChanged) = (node, ELuxAttr.None);
   }
   static Stack<(VNode?, ELuxAttr)> mNodeStack = [];

   /// <summary>Called when a node is finished drawing</summary>
   internal static void EndNode () {
      if (PopAttr (mChanged)) Rung++;
      (mVNode, mChanged) = mNodeStack.Pop ();
   }

   /// <summary>Used internally to reset some set of attributes to the previous values</summary>
   /// This is called after a node (and it's subtree) are drawn, so that we can reset
   /// all attributes like Color, LineType etc to their previous values.
   internal static bool PopAttr (ELuxAttr flags) {
      flags &= mChanged;
      if (flags != ELuxAttr.None) {
         if ((flags & ELuxAttr.Color) != 0) mColor = mColors.Pop ();
         if ((flags & ELuxAttr.LineType) != 0) mLineType = mLineTypes.Pop ();
         if ((flags & ELuxAttr.LineWidth) != 0) mLineWidth = mLineWidths.Pop ();
         if ((flags & ELuxAttr.LTScale) != 0) mLTScale = mLTScales.Pop ();
         if ((flags & ELuxAttr.PointSize) != 0) mPointSize = mPointSizes.Pop ();
         if ((flags & ELuxAttr.TypeFace) != 0) mTypeface = mTypefaces.Pop ();
         if ((flags & ELuxAttr.Xfm) != 0) mIDXfm = mIDXfms.Pop ();
         mChanged &= ~flags;
         return true;
      }
      return false;
   }

<<<<<<< HEAD
   public static void EndNode () {
      if (PopAttr (mChanged)) Rung++;
      (mVNode, mChanged) = mNodeStack.Pop ();
   }

   /// <summary>Creates the Lux rendering panel</summary>
   public static UIElement CreatePanel (bool createHost = false) {
      if (createHost) {
         // If this is specified, we must also create a floating 'host window' to house
         // the LuxPanel. This is used when Flux is running in some console mode, but still
         // has to produce OpenGL images (for NC code, thumbnails etc)
         if (sHost == null) {
            sHost = new Window {
               Title = "Snapshot", ShowInTaskbar = false, ShowActivated = false,
               WindowStyle = WindowStyle.ToolWindow, ResizeMode = ResizeMode.NoResize,
               Width = 500, Height = 500, Top = 0, Left = -5000
            };
            sHost.Show ();
            sHost.Content = Panel.It;
            while (!mReady) sHost.Dispatcher.Invoke (DispatcherPriority.Background, () => { });
         }
      }
      return Panel.It;
   }
   public static Action? OnReady;
   static Window? sHost;

   internal static bool mReady;

   public static DIBitmap RenderToImage (Scene scene, Vec2S size, DIBitmap.EFormat fmt) {
      if (size.X % 4 != 0) throw new ArgumentException ($"Lux.RenderToImage: image width must be a multiple of 4");
      return (DIBitmap)Render (scene, size, ETarget.Image, fmt)!;
   }
=======
   /// <summary>Called on every WM_PAINT, renders the current UIScene to screen</summary>
   internal static void RenderToScreen () {
      // Don't look at all this too closely - it is temporary code that will
      // later go away and be replaced by something more clean
      if (!mReadyFired) { mReadyFired = true; OnReady?.Invoke (); }
>>>>>>> 453601fd

   /// <summary>Stub for the Render method that is called when each frame has to be painted</summary>
   internal static object? Render (Scene? scene, Vec2S viewport, ETarget target, DIBitmap.EFormat fmt) {
      mFrame++;
      var panel = Panel.It;
      panel.BeginRender (viewport, target);
      StartFrame (viewport);
      GLState.StartFrame (viewport, scene?.BgrdColor ?? Color4.Gray (96));
      RBatch.StartFrame ();
      Shader.StartFrame ();
      scene?.Render (viewport);
      object? obj = panel.EndRender (target, fmt);
      Info.FrameOver ();
      FPS.FrameOver ();
      if (target == ETarget.Screen && sRenderCompletes.Count > 0) Lib.Post (NextFrame);
      return obj;

      // Helpers ...........................................
      static void NextFrame () {
         var sFrametime = DateTime.Now;
         double elapsed = (sFrametime - sLastFrametime).TotalSeconds;
         for (int i = sRenderCompletes.Count - 1; i >= 0; i--)
            sRenderCompletes[i] (elapsed);
         sLastFrametime = sFrametime;
         Redraw ();
      }
   }
   static int mFrame;

   // Implementation -----------------------------------------------------------
   static bool Get (ELuxAttr flags, ELuxAttr bit) => (flags & bit) != 0;
   static bool Set (ELuxAttr attr) {
      if ((mChanged & attr) != 0) return false;
      mChanged |= attr; return true; 
   }
   static ELuxAttr mChanged;

   /// <summary>This is called at the start of every frame to reset to known</summary>
   static void StartFrame (Vec2S viewport) {
      mViewport = viewport;
      VPScale = new Vec2F (2.0 / viewport.X, 2.0 / viewport.Y);
      mColors.Clear (); mColor = Color4.White;
      mLineWidths.Clear (); mLineWidth = 4f;
      mPointSizes.Clear (); mPointSize = 7f;
      mLineTypes.Clear (); mLineType = ELineType.Continuous;
      mLTScales.Clear (); mLTScale = 100f;
      mTypefaces.Clear (); mTypeface = null;
      mIDXfms.Clear (); mIDXfm = 0;
      mChanged = ELuxAttr.None;
      Rung++;
   }

   public class Stats {
      /// <summary>The current frame number</summary>
      public int NFrame => mFrame;
      /// <summary>How many times is a program change happening, per frame</summary>
      public int PgmChanges => GLState.mPgmChanges;
      /// <summary>How many times is a new VAO bound, per frame</summary>
      public int VAOChanges => GLState.mVAOChanges;
      /// <summary>How many times are we applying new uniforms per frame</summary>
      public int ApplyUniforms => Shader.mApplyUniforms;
      /// <summary>How many draw calls per frame</summary>
      public int DrawCalls => RBatch.mDrawCalls;
      /// <summary>Number of vertices drawn</summary>
      public int VertsDrawn => RBatch.mVertsDrawn;
   }
   static Stats sStats = new ();

   public class TInfo : IObservable<Stats> {
      public IDisposable Subscribe (IObserver<Stats> observer) => (mSubject ??= new ()).Subscribe (observer);

      public void FrameOver () => mSubject?.OnNext (sStats);
      Subject<Stats>? mSubject;
   }
   static public TInfo Info = new ();

   public class TFPS : IObservable<int> {
      public IDisposable Subscribe (IObserver<int> observer) => (mSubject ??= new ()).Subscribe (observer);

      public void FrameOver () {
         sFrames++;
         double elapsed = (DateTime.Now - sLastTime).TotalSeconds;
         if (elapsed >= 1) {
            int fps = (int)(sFrames / elapsed + 0.5);
            mSubject?.OnNext (fps);
            (sLastTime, sFrames) = (DateTime.Now, 0);
         }
      }
      Subject<int>? mSubject;

      static DateTime sLastTime;
      static int sFrames;
   }
   public static TFPS FPS = new ();
}
#endregion
<|MERGE_RESOLUTION|>--- conflicted
+++ resolved
@@ -1,287 +1,266 @@
-// ────── ╔╗                                                                                    WGL
-// ╔═╦╦═╦╦╬╣ Lux.cs
-// ║║║║╬║╔╣║ The Lux class: public interface to the Lux rendering engine
-// ╚╩═╩═╩╝╚╝ ───────────────────────────────────────────────────────────────────────────────────────
-using System.Reactive.Subjects;
-using System.Windows.Threading;
-namespace Nori;
-
-#region class Lux ----------------------------------------------------------------------------------
-/// <summary>The public interface to the Lux renderer</summary>
-public static partial class Lux {
-   // Properties ---------------------------------------------------------------
-   /// <summary>Set up a delegate here to know when the Lux renderer is ready to render</summary>
-   /// Temporary code, will go away later
-   public static Action? OnReady;
-   static bool mReadyFired;
-
-   /// <summary>The current scene that is bound to the visible viewport</summary>
-   public static Scene? UIScene {
-      get => mUIScene;
-      set {
-         mUIScene?.Detach ();
-         mUIScene = value; Redraw ();
-      }
-   }
-   static Scene? mUIScene;
-
-   /// <summary>How many world units does one pixel correspond to (for the current scene)</summary>
-   public static double PixelScale {
-      get {
-         if (mUIScene == null) return 1;
-         var xfm = mUIScene.Xfms[0].InvXfm;
-         double dx = 2.0 / mViewport.X;   // 
-         Point3 pa = Point3.Zero * xfm, pb = new Point3 (dx, 0, 0) * xfm;
-         return pa.DistTo (pb);
-      }
-   }
-
-   /// <summary>The viewport size (in pixels) of the Lux rendering panel</summary>
-   public static Vec2S Viewport => mViewport;
-   static Vec2S mViewport;
-
-   // Methods ------------------------------------------------------------------
-   /// <summary>Creates the Lux rendering panel</summary>
-   public static UIElement CreatePanel ()
-      => Panel.It;
-
-   /// <summary>Converts a pixel coordinate to world coordinates</summary>
-   public static Point3 PixelToWorld (Vec2S pix) {
-      if (mUIScene == null) return new (pix.X, pix.Y, 0);
-
-      // Convert pixel coordinate to OpenGL clip space coordinates. 
-      Vec2S vp = mViewport;
-      Point3 clip = new (2.0 * pix.X / vp.X - 1, 1.0 - 2.0 * pix.Y / vp.Y, 0);
-      return clip * mUIScene.Xfms[0].InvXfm;
-   }
-
-   /// <summary>Prompts the Lux system to redraw the screen (asynchronous)</summary>
-   public static void Redraw ()
-      => Panel.It.Redraw ();
-
-   /// <summary>This is called to initiate 'continuous rendering'</summary>
-   /// This function takes a 'callback' that will be invoked after each frame is rendered. Once
-   /// this is started, Lux renders frames continuously, attempting to render at the monitor
-   /// refresh rate (60 fps) if the hardware is fast enough. If Lux.VSync is turned off, then
-   /// it renders at the maximum possible rate (regardless of monitor refresh rate). 
-   /// 
-   /// The 'elapsed-time' since the last time the callback was called (in seconds) is passed as 
-   /// a parameter to the callback, which can use this parameter to adjust the positions
-   /// of objects in the scene. Thus, it is possible to create simulation where the simulation
-   /// speed is not dependent on the number of frames we render per second. 
-   /// 
-   /// It is possible to call StartContinuousRender any number of times, attaching different
-   /// callbacks. The continuous-render goes on as long as at least one such callback is attached,
-   /// and after each frame is rendered, all these callbacks are invoked. Once all these callbacks
-   /// retire (by calling StopContinuousRender), we stop the render pump, and subsequent renders
-   /// happen only on-demand (when the VNode tree changes, or the window size changes etc)
-   public static void StartContinuousRender (Action<double> renderComplete) {
-      sRenderCompletes.Add (renderComplete);
-      if (sRenderCompletes.Count == 1) {
-         // If this is the first render-complete function, start the backup timer running. 
-         // We need this backup timer because the RenderComplete event is not always dependable.
-         // Normally, if we are running at 60 fps, we should hit the render-complete each 16.66 ms,
-         // and the timer would never fire.
-         if (sTimer == null) {
-            sTimer = new () { Interval = TimeSpan.FromMilliseconds (40), IsEnabled = true };
-            sTimer.Tick += (s, e) => Redraw ();
-         }
-         // Issue one redraw to prime things off
-         sTimer.Start ();
-         sLastFrametime = DateTime.Now;
-         Redraw ();
-      }
-   }
-   static DateTime sLastFrametime;
-   static readonly List<Action<double>> sRenderCompletes = [];
-   static DispatcherTimer? sTimer;
-
-   /// <summary>This detaches a callback from the continous-render loop</summary>
-   /// This is the opposite of StartContinuousRender above. Once all the callbacks have
-   /// retired, we stop the loop. 
-   public static void StopContinuousRender (Action<double> renderComplete) {
-      sRenderCompletes.Remove (renderComplete);
-      if (sRenderCompletes.Count == 0 && sTimer != null)
-         sTimer.Stop ();
-   }
-
-   // Internal properties ------------------------------------------------------
-   /// <summary>Bumped up whenever any Lux draw property is changed (used for shader optimizations)</summary>
-   internal static int Rung;
-
-   /// <summary>The scene that is currently being rendered (set only during a Render() call)</summary>
-   internal static Scene? Scene;
-
-   // Internal methods ---------------------------------------------------------
-   /// <summary>Called when we start rendering a VNode (and it's subtree)</summary>
-   /// The corresponding EndNode is called after the entire subtree under
-   /// this VNode is completed rendering. Because of this, there could be multiple
-   /// open 'BeginNode' calls whose EndNode is pending
-   internal static void BeginNode (VNode node) {
-      mNodeStack.Push ((mVNode, mChanged));
-      (mVNode, mChanged) = (node, ELuxAttr.None);
-   }
-   static Stack<(VNode?, ELuxAttr)> mNodeStack = [];
-
-   /// <summary>Called when a node is finished drawing</summary>
-   internal static void EndNode () {
-      if (PopAttr (mChanged)) Rung++;
-      (mVNode, mChanged) = mNodeStack.Pop ();
-   }
-
-   /// <summary>Used internally to reset some set of attributes to the previous values</summary>
-   /// This is called after a node (and it's subtree) are drawn, so that we can reset
-   /// all attributes like Color, LineType etc to their previous values.
-   internal static bool PopAttr (ELuxAttr flags) {
-      flags &= mChanged;
-      if (flags != ELuxAttr.None) {
-         if ((flags & ELuxAttr.Color) != 0) mColor = mColors.Pop ();
-         if ((flags & ELuxAttr.LineType) != 0) mLineType = mLineTypes.Pop ();
-         if ((flags & ELuxAttr.LineWidth) != 0) mLineWidth = mLineWidths.Pop ();
-         if ((flags & ELuxAttr.LTScale) != 0) mLTScale = mLTScales.Pop ();
-         if ((flags & ELuxAttr.PointSize) != 0) mPointSize = mPointSizes.Pop ();
-         if ((flags & ELuxAttr.TypeFace) != 0) mTypeface = mTypefaces.Pop ();
-         if ((flags & ELuxAttr.Xfm) != 0) mIDXfm = mIDXfms.Pop ();
-         mChanged &= ~flags;
-         return true;
-      }
-      return false;
-   }
-
-<<<<<<< HEAD
-   public static void EndNode () {
-      if (PopAttr (mChanged)) Rung++;
-      (mVNode, mChanged) = mNodeStack.Pop ();
-   }
-
-   /// <summary>Creates the Lux rendering panel</summary>
-   public static UIElement CreatePanel (bool createHost = false) {
-      if (createHost) {
-         // If this is specified, we must also create a floating 'host window' to house
-         // the LuxPanel. This is used when Flux is running in some console mode, but still
-         // has to produce OpenGL images (for NC code, thumbnails etc)
-         if (sHost == null) {
-            sHost = new Window {
-               Title = "Snapshot", ShowInTaskbar = false, ShowActivated = false,
-               WindowStyle = WindowStyle.ToolWindow, ResizeMode = ResizeMode.NoResize,
-               Width = 500, Height = 500, Top = 0, Left = -5000
-            };
-            sHost.Show ();
-            sHost.Content = Panel.It;
-            while (!mReady) sHost.Dispatcher.Invoke (DispatcherPriority.Background, () => { });
-         }
-      }
-      return Panel.It;
-   }
-   public static Action? OnReady;
-   static Window? sHost;
-
-   internal static bool mReady;
-
-   public static DIBitmap RenderToImage (Scene scene, Vec2S size, DIBitmap.EFormat fmt) {
-      if (size.X % 4 != 0) throw new ArgumentException ($"Lux.RenderToImage: image width must be a multiple of 4");
-      return (DIBitmap)Render (scene, size, ETarget.Image, fmt)!;
-   }
-=======
-   /// <summary>Called on every WM_PAINT, renders the current UIScene to screen</summary>
-   internal static void RenderToScreen () {
-      // Don't look at all this too closely - it is temporary code that will
-      // later go away and be replaced by something more clean
-      if (!mReadyFired) { mReadyFired = true; OnReady?.Invoke (); }
->>>>>>> 453601fd
-
-   /// <summary>Stub for the Render method that is called when each frame has to be painted</summary>
-   internal static object? Render (Scene? scene, Vec2S viewport, ETarget target, DIBitmap.EFormat fmt) {
-      mFrame++;
-      var panel = Panel.It;
-      panel.BeginRender (viewport, target);
-      StartFrame (viewport);
-      GLState.StartFrame (viewport, scene?.BgrdColor ?? Color4.Gray (96));
-      RBatch.StartFrame ();
-      Shader.StartFrame ();
-      scene?.Render (viewport);
-      object? obj = panel.EndRender (target, fmt);
-      Info.FrameOver ();
-      FPS.FrameOver ();
-      if (target == ETarget.Screen && sRenderCompletes.Count > 0) Lib.Post (NextFrame);
-      return obj;
-
-      // Helpers ...........................................
-      static void NextFrame () {
-         var sFrametime = DateTime.Now;
-         double elapsed = (sFrametime - sLastFrametime).TotalSeconds;
-         for (int i = sRenderCompletes.Count - 1; i >= 0; i--)
-            sRenderCompletes[i] (elapsed);
-         sLastFrametime = sFrametime;
-         Redraw ();
-      }
-   }
-   static int mFrame;
-
-   // Implementation -----------------------------------------------------------
-   static bool Get (ELuxAttr flags, ELuxAttr bit) => (flags & bit) != 0;
-   static bool Set (ELuxAttr attr) {
-      if ((mChanged & attr) != 0) return false;
-      mChanged |= attr; return true; 
-   }
-   static ELuxAttr mChanged;
-
-   /// <summary>This is called at the start of every frame to reset to known</summary>
-   static void StartFrame (Vec2S viewport) {
-      mViewport = viewport;
-      VPScale = new Vec2F (2.0 / viewport.X, 2.0 / viewport.Y);
-      mColors.Clear (); mColor = Color4.White;
-      mLineWidths.Clear (); mLineWidth = 4f;
-      mPointSizes.Clear (); mPointSize = 7f;
-      mLineTypes.Clear (); mLineType = ELineType.Continuous;
-      mLTScales.Clear (); mLTScale = 100f;
-      mTypefaces.Clear (); mTypeface = null;
-      mIDXfms.Clear (); mIDXfm = 0;
-      mChanged = ELuxAttr.None;
-      Rung++;
-   }
-
-   public class Stats {
-      /// <summary>The current frame number</summary>
-      public int NFrame => mFrame;
-      /// <summary>How many times is a program change happening, per frame</summary>
-      public int PgmChanges => GLState.mPgmChanges;
-      /// <summary>How many times is a new VAO bound, per frame</summary>
-      public int VAOChanges => GLState.mVAOChanges;
-      /// <summary>How many times are we applying new uniforms per frame</summary>
-      public int ApplyUniforms => Shader.mApplyUniforms;
-      /// <summary>How many draw calls per frame</summary>
-      public int DrawCalls => RBatch.mDrawCalls;
-      /// <summary>Number of vertices drawn</summary>
-      public int VertsDrawn => RBatch.mVertsDrawn;
-   }
-   static Stats sStats = new ();
-
-   public class TInfo : IObservable<Stats> {
-      public IDisposable Subscribe (IObserver<Stats> observer) => (mSubject ??= new ()).Subscribe (observer);
-
-      public void FrameOver () => mSubject?.OnNext (sStats);
-      Subject<Stats>? mSubject;
-   }
-   static public TInfo Info = new ();
-
-   public class TFPS : IObservable<int> {
-      public IDisposable Subscribe (IObserver<int> observer) => (mSubject ??= new ()).Subscribe (observer);
-
-      public void FrameOver () {
-         sFrames++;
-         double elapsed = (DateTime.Now - sLastTime).TotalSeconds;
-         if (elapsed >= 1) {
-            int fps = (int)(sFrames / elapsed + 0.5);
-            mSubject?.OnNext (fps);
-            (sLastTime, sFrames) = (DateTime.Now, 0);
-         }
-      }
-      Subject<int>? mSubject;
-
-      static DateTime sLastTime;
-      static int sFrames;
-   }
-   public static TFPS FPS = new ();
-}
-#endregion
+// ────── ╔╗                                                                                    WGL
+// ╔═╦╦═╦╦╬╣ Lux.cs
+// ║║║║╬║╔╣║ The Lux class: public interface to the Lux rendering engine
+// ╚╩═╩═╩╝╚╝ ───────────────────────────────────────────────────────────────────────────────────────
+using System.Reactive.Subjects;
+using System.Windows.Threading;
+namespace Nori;
+
+#region class Lux ----------------------------------------------------------------------------------
+/// <summary>The public interface to the Lux renderer</summary>
+public static partial class Lux {
+   // Properties ---------------------------------------------------------------
+   /// <summary>Set up a delegate here to know when the Lux renderer is ready to render</summary>
+   /// Temporary code, will go away later
+   public static Action? OnReady;
+   internal static bool mReady;
+
+   /// <summary>The current scene that is bound to the visible viewport</summary>
+   public static Scene? UIScene {
+      get => mUIScene;
+      set {
+         mUIScene?.Detach ();
+         mUIScene = value; Redraw ();
+      }
+   }
+   static Scene? mUIScene;
+
+   /// <summary>How many world units does one pixel correspond to (for the current scene)</summary>
+   public static double PixelScale {
+      get {
+         if (mUIScene == null) return 1;
+         var xfm = mUIScene.Xfms[0].InvXfm;
+         double dx = 2.0 / mViewport.X;   // 
+         Point3 pa = Point3.Zero * xfm, pb = new Point3 (dx, 0, 0) * xfm;
+         return pa.DistTo (pb);
+      }
+   }
+
+   /// <summary>The viewport size (in pixels) of the Lux rendering panel</summary>
+   public static Vec2S Viewport => mViewport;
+   static Vec2S mViewport;
+
+   // Methods ------------------------------------------------------------------
+   /// <summary>Creates the Lux rendering panel</summary>
+   public static UIElement CreatePanel (bool createHost = false) {
+      if (createHost) {
+         // If this is specified, we must also create a floating 'host window' to house
+         // the LuxPanel. This is used when Flux is running in some console mode, but still
+         // has to produce OpenGL images (for NC code, thumbnails etc)
+         if (sHost == null) {
+            sHost = new Window {
+               Title = "Snapshot", ShowInTaskbar = false, ShowActivated = false,
+               WindowStyle = WindowStyle.ToolWindow, ResizeMode = ResizeMode.NoResize,
+               Width = 500, Height = 500, Top = 0, Left = -5000
+            };
+            sHost.Show ();
+            sHost.Content = Panel.It;
+            while (!mReady) sHost.Dispatcher.Invoke (DispatcherPriority.Background, () => { });
+         }
+      }
+      return Panel.It;
+   }
+   static Window? sHost;
+
+   public static DIBitmap RenderToImage (Scene scene, Vec2S size, DIBitmap.EFormat fmt) {
+      if (size.X % 4 != 0) throw new ArgumentException ($"Lux.RenderToImage: image width must be a multiple of 4");
+      return (DIBitmap)Render (scene, size, ETarget.Image, fmt)!;
+   }
+
+   /// <summary>Converts a pixel coordinate to world coordinates</summary>
+   public static Point3 PixelToWorld (Vec2S pix) {
+      if (mUIScene == null) return new (pix.X, pix.Y, 0);
+      // Convert pixel coordinate to OpenGL clip space coordinates. 
+      Vec2S vp = mViewport;
+      Point3 clip = new (2.0 * pix.X / vp.X - 1, 1.0 - 2.0 * pix.Y / vp.Y, 0);
+      return clip * mUIScene.Xfms[0].InvXfm;
+   }
+
+   /// <summary>Stub for the Render method that is called when each frame has to be painted</summary>
+   internal static object? Render (Scene? scene, Vec2S viewport, ETarget target, DIBitmap.EFormat fmt) {
+      mFrame++;
+      var panel = Panel.It;
+      panel.BeginRender (viewport, target);
+      StartFrame (viewport);
+      GLState.StartFrame (viewport, scene?.BgrdColor ?? Color4.Gray (96));
+      RBatch.StartFrame ();
+      Shader.StartFrame ();
+      scene?.Render (viewport);
+      object? obj = panel.EndRender (target, fmt);
+      Info.FrameOver ();
+      FPS.FrameOver ();
+      if (target == ETarget.Screen && sRenderCompletes.Count > 0) Lib.Post (NextFrame);
+      return obj;
+
+      // Helpers ...........................................
+      static void NextFrame () {
+         var sFrametime = DateTime.Now;
+         double elapsed = (sFrametime - sLastFrametime).TotalSeconds;
+         for (int i = sRenderCompletes.Count - 1; i >= 0; i--)
+            sRenderCompletes[i] (elapsed);
+         sLastFrametime = sFrametime;
+         Redraw ();
+      }
+   }
+   static int mFrame;
+
+   /// <summary>Prompts the Lux system to redraw the screen (asynchronous)</summary>
+   public static void Redraw ()
+      => Panel.It.Redraw ();
+
+   /// <summary>This is called to initiate 'continuous rendering'</summary>
+   /// This function takes a 'callback' that will be invoked after each frame is rendered. Once
+   /// this is started, Lux renders frames continuously, attempting to render at the monitor
+   /// refresh rate (60 fps) if the hardware is fast enough. If Lux.VSync is turned off, then
+   /// it renders at the maximum possible rate (regardless of monitor refresh rate). 
+   /// 
+   /// The 'elapsed-time' since the last time the callback was called (in seconds) is passed as 
+   /// a parameter to the callback, which can use this parameter to adjust the positions
+   /// of objects in the scene. Thus, it is possible to create simulation where the simulation
+   /// speed is not dependent on the number of frames we render per second. 
+   /// 
+   /// It is possible to call StartContinuousRender any number of times, attaching different
+   /// callbacks. The continuous-render goes on as long as at least one such callback is attached,
+   /// and after each frame is rendered, all these callbacks are invoked. Once all these callbacks
+   /// retire (by calling StopContinuousRender), we stop the render pump, and subsequent renders
+   /// happen only on-demand (when the VNode tree changes, or the window size changes etc)
+   public static void StartContinuousRender (Action<double> renderComplete) {
+      sRenderCompletes.Add (renderComplete);
+      if (sRenderCompletes.Count == 1) {
+         // If this is the first render-complete function, start the backup timer running. 
+         // We need this backup timer because the RenderComplete event is not always dependable.
+         // Normally, if we are running at 60 fps, we should hit the render-complete each 16.66 ms,
+         // and the timer would never fire.
+         if (sTimer == null) {
+            sTimer = new () { Interval = TimeSpan.FromMilliseconds (40), IsEnabled = true };
+            sTimer.Tick += (s, e) => Redraw ();
+         }
+         // Issue one redraw to prime things off
+         sTimer.Start ();
+         sLastFrametime = DateTime.Now;
+         Redraw ();
+      }
+   }
+   static DateTime sLastFrametime;
+   static readonly List<Action<double>> sRenderCompletes = [];
+   static DispatcherTimer? sTimer;
+
+   /// <summary>This detaches a callback from the continous-render loop</summary>
+   /// This is the opposite of StartContinuousRender above. Once all the callbacks have
+   /// retired, we stop the loop. 
+   public static void StopContinuousRender (Action<double> renderComplete) {
+      sRenderCompletes.Remove (renderComplete);
+      if (sRenderCompletes.Count == 0 && sTimer != null)
+         sTimer.Stop ();
+   }
+
+   // Internal properties ------------------------------------------------------
+   /// <summary>Bumped up whenever any Lux draw property is changed (used for shader optimizations)</summary>
+   internal static int Rung;
+
+   /// <summary>The scene that is currently being rendered (set only during a Render() call)</summary>
+   internal static Scene? Scene;
+
+   // Internal methods ---------------------------------------------------------
+   /// <summary>Called when we start rendering a VNode (and it's subtree)</summary>
+   /// The corresponding EndNode is called after the entire subtree under
+   /// this VNode is completed rendering. Because of this, there could be multiple
+   /// open 'BeginNode' calls whose EndNode is pending
+   internal static void BeginNode (VNode node) {
+      mNodeStack.Push ((mVNode, mChanged));
+      (mVNode, mChanged) = (node, ELuxAttr.None);
+   }
+   static Stack<(VNode?, ELuxAttr)> mNodeStack = [];
+
+   /// <summary>Called when a node is finished drawing</summary>
+   internal static void EndNode () {
+      if (PopAttr (mChanged)) Rung++;
+      (mVNode, mChanged) = mNodeStack.Pop ();
+   }
+
+   /// <summary>Used internally to reset some set of attributes to the previous values</summary>
+   /// This is called after a node (and it's subtree) are drawn, so that we can reset
+   /// all attributes like Color, LineType etc to their previous values.
+   internal static bool PopAttr (ELuxAttr flags) {
+      flags &= mChanged;
+      if (flags != ELuxAttr.None) {
+         if ((flags & ELuxAttr.Color) != 0) mColor = mColors.Pop ();
+         if ((flags & ELuxAttr.LineType) != 0) mLineType = mLineTypes.Pop ();
+         if ((flags & ELuxAttr.LineWidth) != 0) mLineWidth = mLineWidths.Pop ();
+         if ((flags & ELuxAttr.LTScale) != 0) mLTScale = mLTScales.Pop ();
+         if ((flags & ELuxAttr.PointSize) != 0) mPointSize = mPointSizes.Pop ();
+         if ((flags & ELuxAttr.TypeFace) != 0) mTypeface = mTypefaces.Pop ();
+         if ((flags & ELuxAttr.Xfm) != 0) mIDXfm = mIDXfms.Pop ();
+         mChanged &= ~flags;
+         return true;
+      }
+      return false;
+   }
+
+   // Implementation -----------------------------------------------------------
+   static bool Get (ELuxAttr flags, ELuxAttr bit) => (flags & bit) != 0;
+   static bool Set (ELuxAttr attr) {
+      if ((mChanged & attr) != 0) return false;
+      mChanged |= attr; return true; 
+   }
+   static ELuxAttr mChanged;
+
+   /// <summary>This is called at the start of every frame to reset to known</summary>
+   static void StartFrame (Vec2S viewport) {
+      mViewport = viewport;
+      VPScale = new Vec2F (2.0 / viewport.X, 2.0 / viewport.Y);
+      mColors.Clear (); mColor = Color4.White;
+      mLineWidths.Clear (); mLineWidth = 4f;
+      mPointSizes.Clear (); mPointSize = 7f;
+      mLineTypes.Clear (); mLineType = ELineType.Continuous;
+      mLTScales.Clear (); mLTScale = 100f;
+      mTypefaces.Clear (); mTypeface = null;
+      mIDXfms.Clear (); mIDXfm = 0;
+      mChanged = ELuxAttr.None;
+      Rung++;
+   }
+
+   public class Stats {
+      /// <summary>The current frame number</summary>
+      public int NFrame => mFrame;
+      /// <summary>How many times is a program change happening, per frame</summary>
+      public int PgmChanges => GLState.mPgmChanges;
+      /// <summary>How many times is a new VAO bound, per frame</summary>
+      public int VAOChanges => GLState.mVAOChanges;
+      /// <summary>How many times are we applying new uniforms per frame</summary>
+      public int ApplyUniforms => Shader.mApplyUniforms;
+      /// <summary>How many draw calls per frame</summary>
+      public int DrawCalls => RBatch.mDrawCalls;
+      /// <summary>Number of vertices drawn</summary>
+      public int VertsDrawn => RBatch.mVertsDrawn;
+   }
+   static Stats sStats = new ();
+
+   public class TInfo : IObservable<Stats> {
+      public IDisposable Subscribe (IObserver<Stats> observer) => (mSubject ??= new ()).Subscribe (observer);
+
+      public void FrameOver () => mSubject?.OnNext (sStats);
+      Subject<Stats>? mSubject;
+   }
+   static public TInfo Info = new ();
+
+   public class TFPS : IObservable<int> {
+      public IDisposable Subscribe (IObserver<int> observer) => (mSubject ??= new ()).Subscribe (observer);
+
+      public void FrameOver () {
+         sFrames++;
+         double elapsed = (DateTime.Now - sLastTime).TotalSeconds;
+         if (elapsed >= 1) {
+            int fps = (int)(sFrames / elapsed + 0.5);
+            mSubject?.OnNext (fps);
+            (sLastTime, sFrames) = (DateTime.Now, 0);
+         }
+      }
+      Subject<int>? mSubject;
+
+      static DateTime sLastTime;
+      static int sFrames;
+   }
+   public static TFPS FPS = new ();
+}
+#endregion