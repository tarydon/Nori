--- conflicted
+++ resolved
@@ -1,226 +1,223 @@
-// ────── ╔╗
-// ╔═╦╦═╦╦╬╣ Curve3.cs
-// ║║║║╬║╔╣║ Implements Edge3 and various types of derived edges
-// ╚╩═╩═╩╝╚╝ ───────────────────────────────────────────────────────────────────────────────────────
-namespace Nori;
-
-#region class Edge3 --------------------------------------------------------------------------------
-/// <summary>Base class for various types of Edge3</summary>
-public abstract class Edge3 {
-   // Constructors -------------------------------------------------------------
-   protected Edge3 () { }
-   protected Edge3 (int pairId) => PairId = pairId;
-
-   // Properties ---------------------------------------------------------------
-   /// <summary>Get the start point of the Edge3</summary>
-   public abstract Point3 Start { get; }
-   /// <summary>Get the end point of the Edge3</summary>
-   public abstract Point3 End { get; }
-
-   /// <summary>If non-zero, this is the pair-ID of this edge</summary>
-   /// In each fully connected manifold model, there are exactly two edges with
-   /// the same pair-ID. These are the two co-edges on two adjacent faces that are
-   /// touching each other. If these two edges are E1 and E2, then 
-   /// E1.Start==E2.End, and E1.End==E2.Start, and they run against each other. 
-   public readonly int PairId;
-
-   // Methods ------------------------------------------------------------------
-   public abstract Point3 GetPointAt (double lie);
-
-   /// <summary>Returns a PiecewiseLinear approximation of this curve</summary>
-   /// 1. The curve is approximated with the given error threshold
-   /// 2. The End point of the curve is not included (it is effectively the start
-   ///    point of the next Edge in the sequence
-   public abstract void Discretize (List<Point3> pts, double tolerance, double maxAngStep);
-
-   // Implementation -----------------------------------------------------------
-   public override string ToString ()
-      => $"{GetType ().Name} PairID={PairId}";
-}
-#endregion
-
-#region class Line3 --------------------------------------------------------------------------------
-/// <summary>Line3 implements a linear edge between two points</summary>
-public sealed class Line3 : Edge3 {
-   // Constructors -------------------------------------------------------------
-   Line3 () { }
-   public Line3 (int pairId, Point3 start, Point3 end) : base (pairId) => (mStart, mEnd) = (start, end);
-
-   // Properties ---------------------------------------------------------------
-   /// <summary>Start point of the line</summary>
-   public override Point3 Start => mStart;
-   readonly Point3 mStart;
-
-   /// <summary>End point of the line</summary>
-   public override Point3 End => mEnd;
-   readonly Point3 mEnd;
-
-   /// <summary>Length of the line</summary>
-   public double Length => Start.DistTo (End);
-
-   // Methods ------------------------------------------------------------------
-   /// <summary>Discretize just adds the start point of the Line3</summary>
-   /// The convention is that the end point is never included (it is added as part of the next Edge3)
-   public override void Discretize (List<Point3> pts, double tolerance, double maxAngStep) 
-      => pts.Add (Start);
-
-   /// <summary>Gets the point at a given lie</summary>
-   public override Point3 GetPointAt (double lie) => lie.Along (mStart, mEnd);
-
-   // Implementation -----------------------------------------------------------
-   public override string ToString ()
-      => $"{base.ToString ()} Len={Start.DistTo (End).Round (2)}";
-}
-#endregion
-
-#region class Arc3 ---------------------------------------------------------------------------------
-/// <summary>Arc3 represents a section of a circular arc in space</summary>
-/// The Arc3 is defined on the XY plane - always clockwise, with the center at the
-/// origin and winding counter-clockwise about the Z axis. Then, it is lofted into space
-/// using the specified coord-system CS.
-public class Arc3 : Edge3 {
-   // Constructors -------------------------------------------------------------
-   Arc3 () { }
-   public Arc3 (int pairId, CoordSystem cs, double radius, double angSpan) : base (pairId)
-      => (CS, Radius, AngSpan) = (cs, radius, angSpan);
-
-   // Properties ---------------------------------------------------------------
-   /// <summary>Angular span of the arc (in radians)</summary>
-   /// The arc always starts at the point (Radius, 0, 0) in its local
-   /// coordinate system, so just the angular span is enough to specify the extent
-   [Radian]
-   public readonly double AngSpan;
-
-   /// <summary>The coordinate system in which the Arc3 is defined</summary>
-   /// In this CS, the arc lies in the XY plane, and winds CCW about the Z
-   /// axis. The start point of the arc is along the X axis and the angular span
-   /// is in radians. So, with an angular span of +PI/2, the arc will finish
-   /// at (0, Radius, 0), or exactly on the Y axis
-   public readonly CoordSystem CS;
-
-   /// <summary>Returns the center point of the arc</summary>
-   public Point3 Center => CS.Org;
-
-   /// <summary>End point of the Arc3</summary>
-   public override Point3 End => GetPointAt (1);
-
-   /// <summary>Radius of the arc</summary>
-   public readonly double Radius;
-
-   /// <summary>Start point of the Arc3 (is always at (Radius,0,0) in the local coordinate system)</summary>
-   public override Point3 Start => CS.Org + CS.VecX * Radius;
-
-   // Methods ------------------------------------------------------------------
-   /// <summary>Converts Arc3 to a piecewise-linear approximation</summary>
-   /// <param name="pts">Points are added to this list</param>
-   /// <param name="tolerance">Linear tolerance - the chords formed by the PWL approximation
-   /// don't deviate from the original arc by more than this</param>
-   /// <param name="maxAngStep">Angular tolerance - successive chords in the PWL approximation
-   /// don't have a turn angle more than this between them</param>
-   public override void Discretize (List<Point3> pts, double tolerance, double maxAngStep) {
-      int n = Lib.GetArcSteps (Radius, AngSpan, tolerance, maxAngStep);
-      if (AngSpan.EQ (Lib.TwoPI) && n.IsOdd ()) n++;
-      for (int i = 0; i < n; i++) pts.Add (GetPointAt ((double)i / n));
-   }
-
-   /// <summary>Returns the point at a given lie</summary>
-   public override Point3 GetPointAt (double lie) {
-      var (sin, cos) = Math.SinCos (AngSpan * lie);
-      return CS.Org + CS.VecX * (Radius * cos) + CS.VecY * (Radius * sin);
-   }
-
-   // Implementation -----------------------------------------------------------
-   public override string ToString ()
-      => $"{base.ToString ()} R={Radius.Round (2)} Span={AngSpan.R2D ().Round (1)}\u00b0";
-}
-#endregion
-
-<<<<<<< HEAD
-#region class Contour3 -----------------------------------------------------------------------------
-/// <summary>Contour3 is a collection of Edge3 connected end-to-end</summary>
-/// Typically surfaces are bounded by a set of Contour3
-=======
-#region class Polyline3 -------------------------------------------------------------------------------
-/// <summary>Represents a PWL segment</summary>
-public class Polyline3 : Edge3 {
-   // Constructors -------------------------------------------------------------
-   Polyline3 () { }
-   public Polyline3 (ImmutableArray<Point3> pts) { Pts = pts; } 
-
-   // Properties ---------------------------------------------------------------
-   public readonly ImmutableArray<Point3> Pts;
-   public double Length => _length < 0 ? (_length = ComputeLength ()) : _length;
-   double _length = -1;
-
-   // Edge3 Implementation -----------------------------------------------------
-   public override Point3 Start => Pts[0];
-   public override Point3 End => Pts[^1];
-
-   public override void Discretize (List<Point3> pts, double _, double __) => pts.AddRange (Pts);
-   public override Point3 GetPointAt (double lie) {
-      if (lie < Lib.Epsilon) return Start;
-      else if (lie >= 1 - Lib.Epsilon) return End;
-
-      lie *= Pts.Length - 1;
-      int n = (int)lie;
-      return (lie - n).Along (Pts[n], Pts[n + 1]);
-   }
-
-   // Implementation -----------------------------------------------------------
-   double ComputeLength () {
-      double totalLength = 0;
-      for (int i = 1; i < Pts.Length; i++)
-         totalLength += Pts[i - 1].DistTo (Pts[i]);
-      return totalLength;
-   }
-}
-#endregion
-
->>>>>>> 97bd4999
-public class Contour3 {
-   // Constructors -------------------------------------------------------------
-   Contour3 () { }
-   public Contour3 (ImmutableArray<Edge3> edges) => mEdges = edges;
-
-   // Properties ---------------------------------------------------------------
-   /// <summary>The list of Edge3 in this Contour3</summary>
-   public ImmutableArray<Edge3> Edges => mEdges;
-   readonly ImmutableArray<Edge3> mEdges;
-
-   // Methods ------------------------------------------------------------------
-   /// <summary>Discretize this Contour3 into a piecewise-linear approximation</summary>
-   public void Discretize (List<Point3> pts, double tolerance, double maxAngStep)
-      => mEdges.ForEach (e => e.Discretize (pts, tolerance, maxAngStep));
-
-   /// <summary>Project the Contour3 into a</summary>
-   public Poly Flatten (CoordSystem cs, double tolerance, double maxAngStep) {
-      var pb = PolyBuilder.It;
-      var xfm = Matrix3.From (cs);
-      foreach (var edge in mEdges) {
-         switch (edge) {
-            case Line3 line:
-               pb.Line (Xfm (line.Start));
-               break;
-            case Arc3 arc:
-               var (center, start, _) = (Xfm (arc.Center), Xfm (arc.Start), arc.Radius);
-               var flags = (arc.CS.VecZ * xfm).Z > 0 ? Poly.EFlags.CCW : Poly.EFlags.CW;
-               if (arc.AngSpan.EQ (Lib.TwoPI)) {
-                  pb.Arc (start, center, flags);
-                  pb.Arc (center + (center - start), center, flags);
-               } else
-                  pb.Arc (start, center, flags);
-               break;
-            default:
-               throw new BadCaseException (edge);
-         }
-      }
-      return pb.Close ().Build ();
-
-      // Helpers ...........................................
-      Point2 Xfm (Point3 pt) {
-         pt *= xfm; Lib.Check (pt.Z.IsZero (0.001), "Non-planar contour");
-         return new (pt.X, pt.Y);
-      }
-   }
-}
-#endregion
+// ────── ╔╗
+// ╔═╦╦═╦╦╬╣ Curve3.cs
+// ║║║║╬║╔╣║ Implements Edge3 and various types of derived edges
+// ╚╩═╩═╩╝╚╝ ───────────────────────────────────────────────────────────────────────────────────────
+namespace Nori;
+
+#region class Edge3 --------------------------------------------------------------------------------
+/// <summary>Base class for various types of Edge3</summary>
+public abstract class Edge3 {
+   // Constructors -------------------------------------------------------------
+   protected Edge3 () { }
+   protected Edge3 (int pairId) => PairId = pairId;
+
+   // Properties ---------------------------------------------------------------
+   /// <summary>Get the start point of the Edge3</summary>
+   public abstract Point3 Start { get; }
+   /// <summary>Get the end point of the Edge3</summary>
+   public abstract Point3 End { get; }
+
+   /// <summary>If non-zero, this is the pair-ID of this edge</summary>
+   /// In each fully connected manifold model, there are exactly two edges with
+   /// the same pair-ID. These are the two co-edges on two adjacent faces that are
+   /// touching each other. If these two edges are E1 and E2, then 
+   /// E1.Start==E2.End, and E1.End==E2.Start, and they run against each other. 
+   public readonly int PairId;
+
+   // Methods ------------------------------------------------------------------
+   public abstract Point3 GetPointAt (double lie);
+
+   /// <summary>Returns a PiecewiseLinear approximation of this curve</summary>
+   /// 1. The curve is approximated with the given error threshold
+   /// 2. The End point of the curve is not included (it is effectively the start
+   ///    point of the next Edge in the sequence
+   public abstract void Discretize (List<Point3> pts, double tolerance, double maxAngStep);
+
+   // Implementation -----------------------------------------------------------
+   public override string ToString ()
+      => $"{GetType ().Name} PairID={PairId}";
+}
+#endregion
+
+#region class Line3 --------------------------------------------------------------------------------
+/// <summary>Line3 implements a linear edge between two points</summary>
+public sealed class Line3 : Edge3 {
+   // Constructors -------------------------------------------------------------
+   Line3 () { }
+   public Line3 (int pairId, Point3 start, Point3 end) : base (pairId) => (mStart, mEnd) = (start, end);
+
+   // Properties ---------------------------------------------------------------
+   /// <summary>Start point of the line</summary>
+   public override Point3 Start => mStart;
+   readonly Point3 mStart;
+
+   /// <summary>End point of the line</summary>
+   public override Point3 End => mEnd;
+   readonly Point3 mEnd;
+
+   /// <summary>Length of the line</summary>
+   public double Length => Start.DistTo (End);
+
+   // Methods ------------------------------------------------------------------
+   /// <summary>Discretize just adds the start point of the Line3</summary>
+   /// The convention is that the end point is never included (it is added as part of the next Edge3)
+   public override void Discretize (List<Point3> pts, double tolerance, double maxAngStep) 
+      => pts.Add (Start);
+
+   /// <summary>Gets the point at a given lie</summary>
+   public override Point3 GetPointAt (double lie) => lie.Along (mStart, mEnd);
+
+   // Implementation -----------------------------------------------------------
+   public override string ToString ()
+      => $"{base.ToString ()} Len={Start.DistTo (End).Round (2)}";
+}
+#endregion
+
+#region class Arc3 ---------------------------------------------------------------------------------
+/// <summary>Arc3 represents a section of a circular arc in space</summary>
+/// The Arc3 is defined on the XY plane - always clockwise, with the center at the
+/// origin and winding counter-clockwise about the Z axis. Then, it is lofted into space
+/// using the specified coord-system CS.
+public class Arc3 : Edge3 {
+   // Constructors -------------------------------------------------------------
+   Arc3 () { }
+   public Arc3 (int pairId, CoordSystem cs, double radius, double angSpan) : base (pairId)
+      => (CS, Radius, AngSpan) = (cs, radius, angSpan);
+
+   // Properties ---------------------------------------------------------------
+   /// <summary>Angular span of the arc (in radians)</summary>
+   /// The arc always starts at the point (Radius, 0, 0) in its local
+   /// coordinate system, so just the angular span is enough to specify the extent
+   [Radian]
+   public readonly double AngSpan;
+
+   /// <summary>The coordinate system in which the Arc3 is defined</summary>
+   /// In this CS, the arc lies in the XY plane, and winds CCW about the Z
+   /// axis. The start point of the arc is along the X axis and the angular span
+   /// is in radians. So, with an angular span of +PI/2, the arc will finish
+   /// at (0, Radius, 0), or exactly on the Y axis
+   public readonly CoordSystem CS;
+
+   /// <summary>Returns the center point of the arc</summary>
+   public Point3 Center => CS.Org;
+
+   /// <summary>End point of the Arc3</summary>
+   public override Point3 End => GetPointAt (1);
+
+   /// <summary>Radius of the arc</summary>
+   public readonly double Radius;
+
+   /// <summary>Start point of the Arc3 (is always at (Radius,0,0) in the local coordinate system)</summary>
+   public override Point3 Start => CS.Org + CS.VecX * Radius;
+
+   // Methods ------------------------------------------------------------------
+   /// <summary>Converts Arc3 to a piecewise-linear approximation</summary>
+   /// <param name="pts">Points are added to this list</param>
+   /// <param name="tolerance">Linear tolerance - the chords formed by the PWL approximation
+   /// don't deviate from the original arc by more than this</param>
+   /// <param name="maxAngStep">Angular tolerance - successive chords in the PWL approximation
+   /// don't have a turn angle more than this between them</param>
+   public override void Discretize (List<Point3> pts, double tolerance, double maxAngStep) {
+      int n = Lib.GetArcSteps (Radius, AngSpan, tolerance, maxAngStep);
+      if (AngSpan.EQ (Lib.TwoPI) && n.IsOdd ()) n++;
+      for (int i = 0; i < n; i++) pts.Add (GetPointAt ((double)i / n));
+   }
+
+   /// <summary>Returns the point at a given lie</summary>
+   public override Point3 GetPointAt (double lie) {
+      var (sin, cos) = Math.SinCos (AngSpan * lie);
+      return CS.Org + CS.VecX * (Radius * cos) + CS.VecY * (Radius * sin);
+   }
+
+   // Implementation -----------------------------------------------------------
+   public override string ToString ()
+      => $"{base.ToString ()} R={Radius.Round (2)} Span={AngSpan.R2D ().Round (1)}\u00b0";
+}
+#endregion
+
+#region class Polyline3 -------------------------------------------------------------------------------
+/// <summary>Represents a PWL segment</summary>
+public class Polyline3 : Edge3 {
+   // Constructors -------------------------------------------------------------
+   Polyline3 () { }
+   public Polyline3 (ImmutableArray<Point3> pts) { Pts = pts; }
+
+   // Properties ---------------------------------------------------------------
+   public readonly ImmutableArray<Point3> Pts;
+   public double Length => _length < 0 ? (_length = ComputeLength ()) : _length;
+   double _length = -1;
+
+   // Edge3 Implementation -----------------------------------------------------
+   public override Point3 Start => Pts[0];
+   public override Point3 End => Pts[^1];
+
+   public override void Discretize (List<Point3> pts, double _, double __) => pts.AddRange (Pts);
+   public override Point3 GetPointAt (double lie) {
+      if (lie < Lib.Epsilon) return Start;
+      else if (lie >= 1 - Lib.Epsilon) return End;
+
+      lie *= Pts.Length - 1;
+      int n = (int)lie;
+      return (lie - n).Along (Pts[n], Pts[n + 1]);
+   }
+
+   // Implementation -----------------------------------------------------------
+   double ComputeLength () {
+      double totalLength = 0;
+      for (int i = 1; i < Pts.Length; i++)
+         totalLength += Pts[i - 1].DistTo (Pts[i]);
+      return totalLength;
+   }
+}
+#endregion
+
+#region class Contour3 -----------------------------------------------------------------------------
+/// <summary>Contour3 is a collection of Edge3 connected end-to-end</summary>
+/// Typically surfaces are bounded by a set of Contour3
+public class Contour3 {
+   // Constructors -------------------------------------------------------------
+   Contour3 () { }
+   public Contour3 (ImmutableArray<Edge3> edges) => mEdges = edges;
+
+   // Properties ---------------------------------------------------------------
+   /// <summary>The list of Edge3 in this Contour3</summary>
+   public ImmutableArray<Edge3> Edges => mEdges;
+   readonly ImmutableArray<Edge3> mEdges;
+
+   // Methods ------------------------------------------------------------------
+   /// <summary>Discretize this Contour3 into a piecewise-linear approximation</summary>
+   public void Discretize (List<Point3> pts, double tolerance, double maxAngStep)
+      => mEdges.ForEach (e => e.Discretize (pts, tolerance, maxAngStep));
+
+   /// <summary>Project the Contour3 into a</summary>
+   public Poly Flatten (CoordSystem cs, double tolerance, double maxAngStep) {
+      var pb = PolyBuilder.It;
+      var xfm = Matrix3.From (cs);
+      foreach (var edge in mEdges) {
+         switch (edge) {
+            case Line3 line:
+               pb.Line (Xfm (line.Start));
+               break;
+            case Arc3 arc:
+               var (center, start, _) = (Xfm (arc.Center), Xfm (arc.Start), arc.Radius);
+               var flags = (arc.CS.VecZ * xfm).Z > 0 ? Poly.EFlags.CCW : Poly.EFlags.CW;
+               if (arc.AngSpan.EQ (Lib.TwoPI)) {
+                  pb.Arc (start, center, flags);
+                  pb.Arc (center + (center - start), center, flags);
+               } else
+                  pb.Arc (start, center, flags);
+               break;
+            default:
+               throw new BadCaseException (edge);
+         }
+      }
+      return pb.Close ().Build ();
+
+      // Helpers ...........................................
+      Point2 Xfm (Point3 pt) {
+         pt *= xfm; Lib.Check (pt.Z.IsZero (0.001), "Non-planar contour");
+         return new (pt.X, pt.Y);
+      }
+   }
+}
+#endregion