// ────── ╔╗
// ╔═╦╦═╦╦╬╣ Ent2.cs
// ║║║║╬║╔╣║ Implements various types of Ent2 (2D entities in a drawing)
// ╚╩═╩═╩╝╚╝ ───────────────────────────────────────────────────────────────────────────────────────
namespace Nori;

#region class Ent2 ---------------------------------------------------------------------------------
/// <summary>Base class for all the entities in 2D</summary>
[EPropClass]
public abstract partial class Ent2 {
   // Constructors -------------------------------------------------------------
   protected Ent2 () => mLayer = null!;
   protected Ent2 (Layer2 layer) => mLayer = layer;
   protected Ent2 (Ent2 other) => (mLayer, mColor, mFlags) = (other.mLayer, other.mColor, other.mFlags);

   // Properties ---------------------------------------------------------------
   /// <summary>Returns the Bound of this entity in the drawing</summary>
   public abstract Bound2 Bound { get; }

   /// <summary>Returns the color of this entity, if it has a specific color</summary>
   /// If this is set to Color4.Nil, then the entity simply uses the color from
   /// the layer
   public Color4 Color { get => mColor; set => mColor = value; }
   Color4 mColor = Color4.Nil;

   /// <summary>The layer on which this Ent2 exists</summary>
   public Layer2 Layer => mLayer;
   Layer2 mLayer;

   /// <summary>Is this entity selected?</summary>
   public bool IsSelected {
      get => Get (E2Flags.Selected);
      set { if (Set (E2Flags.Selected, value)) Notify (EProp.Selected); }
   }

   /// <summary>Is this entity part of a block definition?</summary>
   public bool InBlock {
      get => Get (E2Flags.InBlock);
      set => Set (E2Flags.InBlock, value);
   }

   // Methods ------------------------------------------------------------------
   /// <summary>Computes the Bound of this entity, after a given transform is applied to it</summary>
   /// This is useful to compute the bound of an Insert - we take each entity in the Block
   /// referenced by the Insert, and get the bound of that entity under this rotation. That gives
   /// us the bound of the Insert
   public abstract Bound2 GetBound (Matrix2 xfm);

   /// <summary>Method used to pick the closest entity in a drawing</summary>
   /// In derived classes, override this to check if the given point pt is closer
   /// than the given threshold to the entity. If so:
   /// - Return true
   /// - Set threshold to the minimum distance
   public virtual bool IsCloser (Point2 pt, ref double threshold) => false;

   // Protected ----------------------------------------------------------------
   // Bitflags for this entity
   protected E2Flags mFlags;
   // Returns true if the specified bit is set
   protected bool Get (E2Flags bit) => (mFlags & bit) != 0;
   // Sets/resets one bit from the flags, returns true if state changed
   protected bool Set (E2Flags bits, bool value) {
      var old = mFlags;
      if (value) mFlags |= bits; else mFlags &= ~bits;
      return mFlags != old;
   }
}
#endregion

#region class E2Dimension --------------------------------------------------------------------------
/// <summary>Represents a dimension entity</summary>
public class E2Dimension : Ent2 {
   E2Dimension () => mEnts = [];
   public E2Dimension (Layer2 layer, IEnumerable<Ent2> ents) : base (layer) => mEnts = [.. ents];

   // Overrides ----------------------------------------------------------------
   public override Bound2 Bound
      => Bound2.Update (ref mBound, () => new (mEnts.Select (a => a.Bound)));
   Bound2 mBound = new ();

   public override Bound2 GetBound (Matrix2 xfm)
      => new (mEnts.Select (a => a.GetBound (xfm)));

   // The entities making up the dimension (in DXF, this is stored in a block, but since that
   // block is used exactly once, it makes more sense to just store the entities here and create
   // the block on the fly when the dimension is saved)
   public IReadOnlyList<Ent2> Ents => mEnts;
   Ent2[] mEnts;
}
#endregion

#region class E2Bendline ---------------------------------------------------------------------------
/// <summary>Represents a Bendline in a drawing</summary>
public class E2Bendline : Ent2 {
<<<<<<< HEAD
   public E2Bendline (Dwg2 dwg, IEnumerable<Point2> pts, double angle, double radius, double kfactor, double thickness)
      => (Angle, KFactor, Pts, Radius, mDwg, Thickness) = (angle, kfactor, [.. pts], radius, dwg, thickness);
=======
   // Constructors -------------------------------------------------------------
   E2Bendline () => mDwg = null!;
   public E2Bendline (Dwg2 dwg, IEnumerable<Point2> pts, double angle, double radius, double kfactor)
      => (Angle, KFactor, Pts, Radius, mDwg) = (angle, kfactor, [.. pts], radius, dwg);
>>>>>>> f11281d4

   // Properties ---------------------------------------------------------------
   /// <summary>The exterior angle (turn angle) in radians. A hem will have an angle of +PI or -PI.</summary>
   public readonly double Angle;

   /// <summary>The K-factor (neutral axis) of the bend, as a fraction from 0 (inner surface) to 1 (outer surface)</summary>
   public double KFactor;

   /// <summary>Set of points defining the bendline. Every pair here defines a 'segment' of the bendline</summary>
   public ImmutableArray<Point2> Pts;

   /// <summary>Inner radius of the bend</summary>
   public readonly double Radius;

   /// <summary>Thickness of the part which hold the drawing</summary>
   public readonly double Thickness;

   /// <summary>Flat width of the bendline</summary>
   public double FlatWidth {
      get => Math.Abs (Angle) * (Radius + KFactor * Thickness);
      set => KFactor = (value / Math.Abs (Angle) - Radius) / Thickness;
   }

   /// <summary>Bend decuction value for this bendline</summary>
   public double Deduction {
      get {
         double angle = Math.Abs (Angle);
         double length = 2 * ((angle <= Math.PI / 2 ? Math.Tan (angle / 2) : 1) * (Radius + Thickness));
         return length - FlatWidth;
      }
      set {
         double length = 2 * ((Angle <= (Math.PI / 2) ? Math.Tan (Angle / 2) : 1) * (Radius + Thickness));
         FlatWidth = length - value;
      }
   }

   // Overrides ----------------------------------------------------------------
   public override Bound2 Bound => new (Pts);
   public override Bound2 GetBound (Matrix2 xfm) => new (Pts.Select (a => a * xfm));

   // Private data -------------------------------------------------------------
   readonly Dwg2 mDwg;  // Drawing this belongs to (needed to obtain the thickness)
}
#endregion

#region class E2Insert -----------------------------------------------------------------------------
/// <summary>Represents an INSERT entity (an instance of a block placed in a drawing)</summary>
public class E2Insert : Ent2 {
   // Constructors -------------------------------------------------------------
   E2Insert () => (mBlockName, mDwg) = ("", null!);
   public E2Insert (Dwg2 dwg, Layer2 layer, string blockName, Point2 pt, double angle, double xScale, double yScale) : base (layer)
      => (mDwg, mAngle, mBlockName, XScale, YScale, mPt) = (dwg, angle, blockName, xScale, yScale, pt);

   // Properties ---------------------------------------------------------------
   /// <summary>Rotation angle of the block, in radians</summary>
   public double Angle => mAngle;
   double mAngle;

   /// <summary>The Block this E2Insert is referencing</summary>
   public Block2 Block => mBlock ??= mDwg.GetBlock (mBlockName) ?? throw new Exception ($"Block {mBlockName} not found");
   Block2? mBlock;
   Dwg2 mDwg;

   /// <summary>Name of the block</summary>
   public string BlockName => mBlockName;
   string mBlockName;

   /// <summary>X and Y scaling factors for the block</summary>
   public readonly double XScale, YScale;

   /// <summary>Insertion position of the block</summary>
   public Point2 Pt => mPt;
   Point2 mPt;

   /// <summary>Computes the Xfm for the block (based on scale, rotation etc)</summary>
   public Matrix2 Xfm {
      get {
         if (_xfm != null) return _xfm;
         var (x, y) = (XScale, YScale);
         var xfm = Matrix2.Identity;
         Vector2 shift = -(Vector2)Block.Base;
         if (!shift.IsZero) xfm *= Matrix2.Translation (shift);
         if (x < 0) xfm *= Matrix2.HMirror;
         if (y < 0) xfm *= Matrix2.VMirror;
         (x, y) = (Math.Abs (x), Math.Abs (y));
         if (!(x.EQ (1) && y.EQ (1))) xfm *= Matrix2.Scaling (x, y);
         if (!mAngle.IsZero ()) xfm *= Matrix2.Rotation (mAngle);
         return _xfm = xfm * Matrix2.Translation ((Vector2)mPt);
      }
   }
   Matrix2? _xfm;

   // Overrides ----------------------------------------------------------------
   public override Bound2 Bound
      => Bound2.Update (ref mBound, () => new (Block.Ents.Select (a => a.GetBound (Xfm))));
   Bound2 mBound = new ();

   public override Bound2 GetBound (Matrix2 xfm) {
      var final = xfm * Xfm;
      return new (Block.Ents.Select (a => a.GetBound (final)));
   }

   // Methods ------------------------------------------------------------------
   public override bool IsCloser (Point2 worldPt, ref double threshold) {
      var xfmInv = Xfm.GetInverse ();
      var scale = xfmInv.ScaleFactor;
      var (isClose, localPt, localThreshold) = (false, worldPt * xfmInv, threshold * scale);

      // Check IsCloser against each entity in the block, using the 'scaled' threshold
      foreach (var ent in Block.Ents)
         isClose |= ent.IsCloser (localPt, ref localThreshold);

      // Unscale the threshold if we found a close entity
      if (isClose) threshold = localThreshold / scale;
      return isClose;
   }
}
#endregion

#region class E2Point ------------------------------------------------------------------------------
/// <summary>Represents a point in a drawing.</summary>
/// <param name="layer">Entity layer</param>
/// <param name="pos">Point position</param>
public class E2Point : Ent2 {
   E2Point () { }
   public E2Point (Layer2 layer, Point2 pos) : base (layer) => mPt = pos;

   // Properties ---------------------------------------------------------------
   /// <summary>The actual point</summary>
   public Point2 Pt => mPt;
   readonly Point2 mPt;

   /// <summary>Bound of the point</summary>
   public override Bound2 Bound => new (mPt.X, mPt.Y);
   /// <summary>Compute the bound, under a transform</summary>
   public override Bound2 GetBound (Matrix2 xfm) => new (mPt * xfm);

   // Methods ------------------------------------------------------------------
   public override bool IsCloser (Point2 pt, ref double threshold) {
      double dist = pt.DistTo (mPt);
      if (dist < threshold) { threshold = dist; return true; }
      return false;
   }
}
#endregion

#region class E2Poly -------------------------------------------------------------------------------
/// <summary>A polyline drawing entity.</summary>
/// <param name="inLayer">Entity layer</param>
/// <param name="inPoly">The poly object this entity holds.</param>
public class E2Poly : Ent2 {
   // Constructors -------------------------------------------------------------
   E2Poly () => mPoly = null!;
   E2Poly (Ent2 template, Poly poly) : base (template) => mPoly = poly;
   public E2Poly (Layer2 layer, Poly poly) : base (layer) => mPoly = poly;

   // Properties ---------------------------------------------------------------
   public override Bound2 Bound => Bound2.Update (ref mBound, mPoly.GetBound);
   Bound2 mBound = new ();

   /// <summary>The Poly object that defines this entity's actual shape.</summary>
   public Poly Poly => mPoly;
   public readonly Poly mPoly;

   // Methods ------------------------------------------------------------------
   public override bool IsCloser (Point2 pt, ref double threshold) {
      if (!Bound.Contains (pt, threshold)) return false;
      double minDist = threshold;
      foreach (var seg in mPoly.Segs) {
         double dist = seg.GetDist (pt, cutoff: minDist);
         if (dist < minDist) minDist = dist;
      }
      if (minDist < threshold) { threshold = minDist; return true; }
      return false;
   }

   /// <summary>Compute the Bound of the E2Poly under a rotation</summary>
   public override Bound2 GetBound (Matrix2 xfm) => mPoly.GetBound (xfm);

   /// <summary>Makes a clone of this E2Poly, but just with a different polyline</summary>
   /// This copies the layer, color and flags from the existing poly
   public E2Poly With (Poly poly) => new (this, poly);
}
#endregion

#region class E2Solid ------------------------------------------------------------------------------
/// <summary>A solid drawing entity.</summary>
/// <param name="layer">Entity layer</param>
/// <param name="pts">List of points</param>
public class E2Solid : Ent2 {
   E2Solid () => mPts = [];
   public E2Solid (Layer2 layer, IEnumerable<Point2> pts) : base (layer) => mPts = [.. pts];

   #region Properties ------------------------------------------------
   /// <summary>This is the bound of a solid</summary>
   public override Bound2 Bound => new (mPts);

   public override Bound2 GetBound (Matrix2 xfm)
      => new (mPts.Select (a => a * xfm));

   /// <summary>The list of points in this solid</summary>
   public IReadOnlyList<Point2> Pts => mPts;
   readonly Point2[] mPts;
   #endregion
}
#endregion

#region class E2Text -------------------------------------------------------------------------------
/// <summary>A drawing text entity.</summary>
/// <param name="layer">Entity layer</param>
/// <param name="style">The text style (specifies the font)</param>
/// <param name="text">The text value</param>
/// <param name="pos">Poisition where the text is placed in the drawing.</param>
/// <param name="height">The text height</param>
/// <param name="angle">The text rotation angle in radians</param>
public class E2Text : Ent2 {
   // Constructors -------------------------------------------------------------
   E2Text () => (Text, Style, XScale) = ("", Style2.Default, 1);
   public E2Text (Layer2 layer, Style2 style, string text, Point2 pos, double height, double angle, double oblique, double xscale, ETextAlign align) : base (layer)
      => (Text, Style, Pt, Height, Angle, Oblique, XScale, Alignment) = (text, style, pos, height, angle, oblique, xscale, align);

   // Properties ---------------------------------------------------------------
   /// <summary>The text rotation angle in radians</summary>
   public readonly double Angle;

   /// <summary>The alignment of the text (specifies which corner is located at Pt)</summary>
   public readonly ETextAlign Alignment;

   /// <summary>The text height</summary>
   public readonly double Height;

   /// <summary>Spacing between lines for multiline text</summary>
   public double DYLine { get { Render (); return _DYLine; } }
   double _DYLine;

   /// <summary>Text obliquing angle, in radians</summary>
   public readonly double Oblique;

   /// <summary>Position of the text in the drawing - Alignment specifies which corner is aligned to this point</summary>
   public readonly Point2 Pt;

   /// <summary>Text Style to use (specifies font, height override etc)</summary>
   public readonly Style2 Style;

   /// <summary>The actual text value</summary>
   public readonly string Text;

   /// <summary>The X-stretch factor for the text (1=normal)</summary>
   public readonly double XScale;

   // Overrides ----------------------------------------------------------------
   /// <summary>The text bounding rectangle.</summary>
   public override Bound2 Bound
      => Bound2.Update (ref mBound, () => new (Polys.Select (x => x.GetBound ())));
   Bound2 mBound = new ();

   public override Bound2 GetBound (Matrix2 xfm)
      => new (Polys.Select (a => a.GetBound (xfm)));

   public override bool IsCloser (Point2 pt, ref double threshold) {
      // Quick reject if point is outside bounding box expanded by threshold
      if (!Bound.Contains (pt, threshold)) return false;

      double best = threshold;
      foreach (var seg in Polys.SelectMany (a => a.Segs))
         best = Math.Min (best, seg.GetDist (pt, best));
      if (best < threshold) { threshold = best; return true; }
      return false;
   }

   #region Implementation and Private stuff --------------------------
   public ImmutableArray<Poly> Polys => Render ();
   ImmutableArray<Poly> Render () {
      if (_Polys != null) return _Polys;
      List<Poly> polys = [];
      var font = LineFont.Get (Style.Font);
      font.Render (Text, Pt, Alignment, Oblique, XScale, Height, Angle, polys);
      _DYLine = font.VAdvance * Height / font.Ascender;
      return _Polys = [.. polys];
   }
   ImmutableArray<Poly> _Polys;
   #endregion
}
#endregion
<|MERGE_RESOLUTION|>--- conflicted
+++ resolved
@@ -1,387 +1,382 @@
-// ────── ╔╗
-// ╔═╦╦═╦╦╬╣ Ent2.cs
-// ║║║║╬║╔╣║ Implements various types of Ent2 (2D entities in a drawing)
-// ╚╩═╩═╩╝╚╝ ───────────────────────────────────────────────────────────────────────────────────────
-namespace Nori;
-
-#region class Ent2 ---------------------------------------------------------------------------------
-/// <summary>Base class for all the entities in 2D</summary>
-[EPropClass]
-public abstract partial class Ent2 {
-   // Constructors -------------------------------------------------------------
-   protected Ent2 () => mLayer = null!;
-   protected Ent2 (Layer2 layer) => mLayer = layer;
-   protected Ent2 (Ent2 other) => (mLayer, mColor, mFlags) = (other.mLayer, other.mColor, other.mFlags);
-
-   // Properties ---------------------------------------------------------------
-   /// <summary>Returns the Bound of this entity in the drawing</summary>
-   public abstract Bound2 Bound { get; }
-
-   /// <summary>Returns the color of this entity, if it has a specific color</summary>
-   /// If this is set to Color4.Nil, then the entity simply uses the color from
-   /// the layer
-   public Color4 Color { get => mColor; set => mColor = value; }
-   Color4 mColor = Color4.Nil;
-
-   /// <summary>The layer on which this Ent2 exists</summary>
-   public Layer2 Layer => mLayer;
-   Layer2 mLayer;
-
-   /// <summary>Is this entity selected?</summary>
-   public bool IsSelected {
-      get => Get (E2Flags.Selected);
-      set { if (Set (E2Flags.Selected, value)) Notify (EProp.Selected); }
-   }
-
-   /// <summary>Is this entity part of a block definition?</summary>
-   public bool InBlock {
-      get => Get (E2Flags.InBlock);
-      set => Set (E2Flags.InBlock, value);
-   }
-
-   // Methods ------------------------------------------------------------------
-   /// <summary>Computes the Bound of this entity, after a given transform is applied to it</summary>
-   /// This is useful to compute the bound of an Insert - we take each entity in the Block
-   /// referenced by the Insert, and get the bound of that entity under this rotation. That gives
-   /// us the bound of the Insert
-   public abstract Bound2 GetBound (Matrix2 xfm);
-
-   /// <summary>Method used to pick the closest entity in a drawing</summary>
-   /// In derived classes, override this to check if the given point pt is closer
-   /// than the given threshold to the entity. If so:
-   /// - Return true
-   /// - Set threshold to the minimum distance
-   public virtual bool IsCloser (Point2 pt, ref double threshold) => false;
-
-   // Protected ----------------------------------------------------------------
-   // Bitflags for this entity
-   protected E2Flags mFlags;
-   // Returns true if the specified bit is set
-   protected bool Get (E2Flags bit) => (mFlags & bit) != 0;
-   // Sets/resets one bit from the flags, returns true if state changed
-   protected bool Set (E2Flags bits, bool value) {
-      var old = mFlags;
-      if (value) mFlags |= bits; else mFlags &= ~bits;
-      return mFlags != old;
-   }
-}
-#endregion
-
-#region class E2Dimension --------------------------------------------------------------------------
-/// <summary>Represents a dimension entity</summary>
-public class E2Dimension : Ent2 {
-   E2Dimension () => mEnts = [];
-   public E2Dimension (Layer2 layer, IEnumerable<Ent2> ents) : base (layer) => mEnts = [.. ents];
-
-   // Overrides ----------------------------------------------------------------
-   public override Bound2 Bound
-      => Bound2.Update (ref mBound, () => new (mEnts.Select (a => a.Bound)));
-   Bound2 mBound = new ();
-
-   public override Bound2 GetBound (Matrix2 xfm)
-      => new (mEnts.Select (a => a.GetBound (xfm)));
-
-   // The entities making up the dimension (in DXF, this is stored in a block, but since that
-   // block is used exactly once, it makes more sense to just store the entities here and create
-   // the block on the fly when the dimension is saved)
-   public IReadOnlyList<Ent2> Ents => mEnts;
-   Ent2[] mEnts;
-}
-#endregion
-
-#region class E2Bendline ---------------------------------------------------------------------------
-/// <summary>Represents a Bendline in a drawing</summary>
-public class E2Bendline : Ent2 {
-<<<<<<< HEAD
-   public E2Bendline (Dwg2 dwg, IEnumerable<Point2> pts, double angle, double radius, double kfactor, double thickness)
-      => (Angle, KFactor, Pts, Radius, mDwg, Thickness) = (angle, kfactor, [.. pts], radius, dwg, thickness);
-=======
-   // Constructors -------------------------------------------------------------
-   E2Bendline () => mDwg = null!;
-   public E2Bendline (Dwg2 dwg, IEnumerable<Point2> pts, double angle, double radius, double kfactor)
-      => (Angle, KFactor, Pts, Radius, mDwg) = (angle, kfactor, [.. pts], radius, dwg);
->>>>>>> f11281d4
-
-   // Properties ---------------------------------------------------------------
-   /// <summary>The exterior angle (turn angle) in radians. A hem will have an angle of +PI or -PI.</summary>
-   public readonly double Angle;
-
-   /// <summary>The K-factor (neutral axis) of the bend, as a fraction from 0 (inner surface) to 1 (outer surface)</summary>
-   public double KFactor;
-
-   /// <summary>Set of points defining the bendline. Every pair here defines a 'segment' of the bendline</summary>
-   public ImmutableArray<Point2> Pts;
-
-   /// <summary>Inner radius of the bend</summary>
-   public readonly double Radius;
-
-   /// <summary>Thickness of the part which hold the drawing</summary>
-   public readonly double Thickness;
-
-   /// <summary>Flat width of the bendline</summary>
-   public double FlatWidth {
-      get => Math.Abs (Angle) * (Radius + KFactor * Thickness);
-      set => KFactor = (value / Math.Abs (Angle) - Radius) / Thickness;
-   }
-
-   /// <summary>Bend decuction value for this bendline</summary>
-   public double Deduction {
-      get {
-         double angle = Math.Abs (Angle);
-         double length = 2 * ((angle <= Math.PI / 2 ? Math.Tan (angle / 2) : 1) * (Radius + Thickness));
-         return length - FlatWidth;
-      }
-      set {
-         double length = 2 * ((Angle <= (Math.PI / 2) ? Math.Tan (Angle / 2) : 1) * (Radius + Thickness));
-         FlatWidth = length - value;
-      }
-   }
-
-   // Overrides ----------------------------------------------------------------
-   public override Bound2 Bound => new (Pts);
-   public override Bound2 GetBound (Matrix2 xfm) => new (Pts.Select (a => a * xfm));
-
-   // Private data -------------------------------------------------------------
-   readonly Dwg2 mDwg;  // Drawing this belongs to (needed to obtain the thickness)
-}
-#endregion
-
-#region class E2Insert -----------------------------------------------------------------------------
-/// <summary>Represents an INSERT entity (an instance of a block placed in a drawing)</summary>
-public class E2Insert : Ent2 {
-   // Constructors -------------------------------------------------------------
-   E2Insert () => (mBlockName, mDwg) = ("", null!);
-   public E2Insert (Dwg2 dwg, Layer2 layer, string blockName, Point2 pt, double angle, double xScale, double yScale) : base (layer)
-      => (mDwg, mAngle, mBlockName, XScale, YScale, mPt) = (dwg, angle, blockName, xScale, yScale, pt);
-
-   // Properties ---------------------------------------------------------------
-   /// <summary>Rotation angle of the block, in radians</summary>
-   public double Angle => mAngle;
-   double mAngle;
-
-   /// <summary>The Block this E2Insert is referencing</summary>
-   public Block2 Block => mBlock ??= mDwg.GetBlock (mBlockName) ?? throw new Exception ($"Block {mBlockName} not found");
-   Block2? mBlock;
-   Dwg2 mDwg;
-
-   /// <summary>Name of the block</summary>
-   public string BlockName => mBlockName;
-   string mBlockName;
-
-   /// <summary>X and Y scaling factors for the block</summary>
-   public readonly double XScale, YScale;
-
-   /// <summary>Insertion position of the block</summary>
-   public Point2 Pt => mPt;
-   Point2 mPt;
-
-   /// <summary>Computes the Xfm for the block (based on scale, rotation etc)</summary>
-   public Matrix2 Xfm {
-      get {
-         if (_xfm != null) return _xfm;
-         var (x, y) = (XScale, YScale);
-         var xfm = Matrix2.Identity;
-         Vector2 shift = -(Vector2)Block.Base;
-         if (!shift.IsZero) xfm *= Matrix2.Translation (shift);
-         if (x < 0) xfm *= Matrix2.HMirror;
-         if (y < 0) xfm *= Matrix2.VMirror;
-         (x, y) = (Math.Abs (x), Math.Abs (y));
-         if (!(x.EQ (1) && y.EQ (1))) xfm *= Matrix2.Scaling (x, y);
-         if (!mAngle.IsZero ()) xfm *= Matrix2.Rotation (mAngle);
-         return _xfm = xfm * Matrix2.Translation ((Vector2)mPt);
-      }
-   }
-   Matrix2? _xfm;
-
-   // Overrides ----------------------------------------------------------------
-   public override Bound2 Bound
-      => Bound2.Update (ref mBound, () => new (Block.Ents.Select (a => a.GetBound (Xfm))));
-   Bound2 mBound = new ();
-
-   public override Bound2 GetBound (Matrix2 xfm) {
-      var final = xfm * Xfm;
-      return new (Block.Ents.Select (a => a.GetBound (final)));
-   }
-
-   // Methods ------------------------------------------------------------------
-   public override bool IsCloser (Point2 worldPt, ref double threshold) {
-      var xfmInv = Xfm.GetInverse ();
-      var scale = xfmInv.ScaleFactor;
-      var (isClose, localPt, localThreshold) = (false, worldPt * xfmInv, threshold * scale);
-
-      // Check IsCloser against each entity in the block, using the 'scaled' threshold
-      foreach (var ent in Block.Ents)
-         isClose |= ent.IsCloser (localPt, ref localThreshold);
-
-      // Unscale the threshold if we found a close entity
-      if (isClose) threshold = localThreshold / scale;
-      return isClose;
-   }
-}
-#endregion
-
-#region class E2Point ------------------------------------------------------------------------------
-/// <summary>Represents a point in a drawing.</summary>
-/// <param name="layer">Entity layer</param>
-/// <param name="pos">Point position</param>
-public class E2Point : Ent2 {
-   E2Point () { }
-   public E2Point (Layer2 layer, Point2 pos) : base (layer) => mPt = pos;
-
-   // Properties ---------------------------------------------------------------
-   /// <summary>The actual point</summary>
-   public Point2 Pt => mPt;
-   readonly Point2 mPt;
-
-   /// <summary>Bound of the point</summary>
-   public override Bound2 Bound => new (mPt.X, mPt.Y);
-   /// <summary>Compute the bound, under a transform</summary>
-   public override Bound2 GetBound (Matrix2 xfm) => new (mPt * xfm);
-
-   // Methods ------------------------------------------------------------------
-   public override bool IsCloser (Point2 pt, ref double threshold) {
-      double dist = pt.DistTo (mPt);
-      if (dist < threshold) { threshold = dist; return true; }
-      return false;
-   }
-}
-#endregion
-
-#region class E2Poly -------------------------------------------------------------------------------
-/// <summary>A polyline drawing entity.</summary>
-/// <param name="inLayer">Entity layer</param>
-/// <param name="inPoly">The poly object this entity holds.</param>
-public class E2Poly : Ent2 {
-   // Constructors -------------------------------------------------------------
-   E2Poly () => mPoly = null!;
-   E2Poly (Ent2 template, Poly poly) : base (template) => mPoly = poly;
-   public E2Poly (Layer2 layer, Poly poly) : base (layer) => mPoly = poly;
-
-   // Properties ---------------------------------------------------------------
-   public override Bound2 Bound => Bound2.Update (ref mBound, mPoly.GetBound);
-   Bound2 mBound = new ();
-
-   /// <summary>The Poly object that defines this entity's actual shape.</summary>
-   public Poly Poly => mPoly;
-   public readonly Poly mPoly;
-
-   // Methods ------------------------------------------------------------------
-   public override bool IsCloser (Point2 pt, ref double threshold) {
-      if (!Bound.Contains (pt, threshold)) return false;
-      double minDist = threshold;
-      foreach (var seg in mPoly.Segs) {
-         double dist = seg.GetDist (pt, cutoff: minDist);
-         if (dist < minDist) minDist = dist;
-      }
-      if (minDist < threshold) { threshold = minDist; return true; }
-      return false;
-   }
-
-   /// <summary>Compute the Bound of the E2Poly under a rotation</summary>
-   public override Bound2 GetBound (Matrix2 xfm) => mPoly.GetBound (xfm);
-
-   /// <summary>Makes a clone of this E2Poly, but just with a different polyline</summary>
-   /// This copies the layer, color and flags from the existing poly
-   public E2Poly With (Poly poly) => new (this, poly);
-}
-#endregion
-
-#region class E2Solid ------------------------------------------------------------------------------
-/// <summary>A solid drawing entity.</summary>
-/// <param name="layer">Entity layer</param>
-/// <param name="pts">List of points</param>
-public class E2Solid : Ent2 {
-   E2Solid () => mPts = [];
-   public E2Solid (Layer2 layer, IEnumerable<Point2> pts) : base (layer) => mPts = [.. pts];
-
-   #region Properties ------------------------------------------------
-   /// <summary>This is the bound of a solid</summary>
-   public override Bound2 Bound => new (mPts);
-
-   public override Bound2 GetBound (Matrix2 xfm)
-      => new (mPts.Select (a => a * xfm));
-
-   /// <summary>The list of points in this solid</summary>
-   public IReadOnlyList<Point2> Pts => mPts;
-   readonly Point2[] mPts;
-   #endregion
-}
-#endregion
-
-#region class E2Text -------------------------------------------------------------------------------
-/// <summary>A drawing text entity.</summary>
-/// <param name="layer">Entity layer</param>
-/// <param name="style">The text style (specifies the font)</param>
-/// <param name="text">The text value</param>
-/// <param name="pos">Poisition where the text is placed in the drawing.</param>
-/// <param name="height">The text height</param>
-/// <param name="angle">The text rotation angle in radians</param>
-public class E2Text : Ent2 {
-   // Constructors -------------------------------------------------------------
-   E2Text () => (Text, Style, XScale) = ("", Style2.Default, 1);
-   public E2Text (Layer2 layer, Style2 style, string text, Point2 pos, double height, double angle, double oblique, double xscale, ETextAlign align) : base (layer)
-      => (Text, Style, Pt, Height, Angle, Oblique, XScale, Alignment) = (text, style, pos, height, angle, oblique, xscale, align);
-
-   // Properties ---------------------------------------------------------------
-   /// <summary>The text rotation angle in radians</summary>
-   public readonly double Angle;
-
-   /// <summary>The alignment of the text (specifies which corner is located at Pt)</summary>
-   public readonly ETextAlign Alignment;
-
-   /// <summary>The text height</summary>
-   public readonly double Height;
-
-   /// <summary>Spacing between lines for multiline text</summary>
-   public double DYLine { get { Render (); return _DYLine; } }
-   double _DYLine;
-
-   /// <summary>Text obliquing angle, in radians</summary>
-   public readonly double Oblique;
-
-   /// <summary>Position of the text in the drawing - Alignment specifies which corner is aligned to this point</summary>
-   public readonly Point2 Pt;
-
-   /// <summary>Text Style to use (specifies font, height override etc)</summary>
-   public readonly Style2 Style;
-
-   /// <summary>The actual text value</summary>
-   public readonly string Text;
-
-   /// <summary>The X-stretch factor for the text (1=normal)</summary>
-   public readonly double XScale;
-
-   // Overrides ----------------------------------------------------------------
-   /// <summary>The text bounding rectangle.</summary>
-   public override Bound2 Bound
-      => Bound2.Update (ref mBound, () => new (Polys.Select (x => x.GetBound ())));
-   Bound2 mBound = new ();
-
-   public override Bound2 GetBound (Matrix2 xfm)
-      => new (Polys.Select (a => a.GetBound (xfm)));
-
-   public override bool IsCloser (Point2 pt, ref double threshold) {
-      // Quick reject if point is outside bounding box expanded by threshold
-      if (!Bound.Contains (pt, threshold)) return false;
-
-      double best = threshold;
-      foreach (var seg in Polys.SelectMany (a => a.Segs))
-         best = Math.Min (best, seg.GetDist (pt, best));
-      if (best < threshold) { threshold = best; return true; }
-      return false;
-   }
-
-   #region Implementation and Private stuff --------------------------
-   public ImmutableArray<Poly> Polys => Render ();
-   ImmutableArray<Poly> Render () {
-      if (_Polys != null) return _Polys;
-      List<Poly> polys = [];
-      var font = LineFont.Get (Style.Font);
-      font.Render (Text, Pt, Alignment, Oblique, XScale, Height, Angle, polys);
-      _DYLine = font.VAdvance * Height / font.Ascender;
-      return _Polys = [.. polys];
-   }
-   ImmutableArray<Poly> _Polys;
-   #endregion
-}
-#endregion
+// ────── ╔╗
+// ╔═╦╦═╦╦╬╣ Ent2.cs
+// ║║║║╬║╔╣║ Implements various types of Ent2 (2D entities in a drawing)
+// ╚╩═╩═╩╝╚╝ ───────────────────────────────────────────────────────────────────────────────────────
+namespace Nori;
+
+#region class Ent2 ---------------------------------------------------------------------------------
+/// <summary>Base class for all the entities in 2D</summary>
+[EPropClass]
+public abstract partial class Ent2 {
+   // Constructors -------------------------------------------------------------
+   protected Ent2 () => mLayer = null!;
+   protected Ent2 (Layer2 layer) => mLayer = layer;
+   protected Ent2 (Ent2 other) => (mLayer, mColor, mFlags) = (other.mLayer, other.mColor, other.mFlags);
+
+   // Properties ---------------------------------------------------------------
+   /// <summary>Returns the Bound of this entity in the drawing</summary>
+   public abstract Bound2 Bound { get; }
+
+   /// <summary>Returns the color of this entity, if it has a specific color</summary>
+   /// If this is set to Color4.Nil, then the entity simply uses the color from
+   /// the layer
+   public Color4 Color { get => mColor; set => mColor = value; }
+   Color4 mColor = Color4.Nil;
+
+   /// <summary>The layer on which this Ent2 exists</summary>
+   public Layer2 Layer => mLayer;
+   Layer2 mLayer;
+
+   /// <summary>Is this entity selected?</summary>
+   public bool IsSelected {
+      get => Get (E2Flags.Selected);
+      set { if (Set (E2Flags.Selected, value)) Notify (EProp.Selected); }
+   }
+
+   /// <summary>Is this entity part of a block definition?</summary>
+   public bool InBlock {
+      get => Get (E2Flags.InBlock);
+      set => Set (E2Flags.InBlock, value);
+   }
+
+   // Methods ------------------------------------------------------------------
+   /// <summary>Computes the Bound of this entity, after a given transform is applied to it</summary>
+   /// This is useful to compute the bound of an Insert - we take each entity in the Block
+   /// referenced by the Insert, and get the bound of that entity under this rotation. That gives
+   /// us the bound of the Insert
+   public abstract Bound2 GetBound (Matrix2 xfm);
+
+   /// <summary>Method used to pick the closest entity in a drawing</summary>
+   /// In derived classes, override this to check if the given point pt is closer
+   /// than the given threshold to the entity. If so:
+   /// - Return true
+   /// - Set threshold to the minimum distance
+   public virtual bool IsCloser (Point2 pt, ref double threshold) => false;
+
+   // Protected ----------------------------------------------------------------
+   // Bitflags for this entity
+   protected E2Flags mFlags;
+   // Returns true if the specified bit is set
+   protected bool Get (E2Flags bit) => (mFlags & bit) != 0;
+   // Sets/resets one bit from the flags, returns true if state changed
+   protected bool Set (E2Flags bits, bool value) {
+      var old = mFlags;
+      if (value) mFlags |= bits; else mFlags &= ~bits;
+      return mFlags != old;
+   }
+}
+#endregion
+
+#region class E2Dimension --------------------------------------------------------------------------
+/// <summary>Represents a dimension entity</summary>
+public class E2Dimension : Ent2 {
+   E2Dimension () => mEnts = [];
+   public E2Dimension (Layer2 layer, IEnumerable<Ent2> ents) : base (layer) => mEnts = [.. ents];
+
+   // Overrides ----------------------------------------------------------------
+   public override Bound2 Bound
+      => Bound2.Update (ref mBound, () => new (mEnts.Select (a => a.Bound)));
+   Bound2 mBound = new ();
+
+   public override Bound2 GetBound (Matrix2 xfm)
+      => new (mEnts.Select (a => a.GetBound (xfm)));
+
+   // The entities making up the dimension (in DXF, this is stored in a block, but since that
+   // block is used exactly once, it makes more sense to just store the entities here and create
+   // the block on the fly when the dimension is saved)
+   public IReadOnlyList<Ent2> Ents => mEnts;
+   Ent2[] mEnts;
+}
+#endregion
+
+#region class E2Bendline ---------------------------------------------------------------------------
+/// <summary>Represents a Bendline in a drawing</summary>
+public class E2Bendline : Ent2 {
+   // Constructors -------------------------------------------------------------
+   E2Bendline () => mDwg = null!;
+   public E2Bendline (Dwg2 dwg, IEnumerable<Point2> pts, double angle, double radius, double kfactor, double thickness = 1)
+      => (Angle, KFactor, Pts, Radius, mDwg, Thickness) = (angle, kfactor, [.. pts], radius, dwg, thickness);
+
+   // Properties ---------------------------------------------------------------
+   /// <summary>The exterior angle (turn angle) in radians. A hem will have an angle of +PI or -PI.</summary>
+   public readonly double Angle;
+
+   /// <summary>The K-factor (neutral axis) of the bend, as a fraction from 0 (inner surface) to 1 (outer surface)</summary>
+   public double KFactor;
+
+   /// <summary>Set of points defining the bendline. Every pair here defines a 'segment' of the bendline</summary>
+   public ImmutableArray<Point2> Pts;
+
+   /// <summary>Inner radius of the bend</summary>
+   public readonly double Radius;
+
+   /// <summary>Thickness of the part which hold the drawing</summary>
+   public readonly double Thickness;
+
+   /// <summary>Flat width of the bendline</summary>
+   public double FlatWidth {
+      get => Math.Abs (Angle) * (Radius + KFactor * Thickness);
+      set => KFactor = (value / Math.Abs (Angle) - Radius) / Thickness;
+   }
+
+   /// <summary>Bend decuction value for this bendline</summary>
+   public double Deduction {
+      get {
+         double angle = Math.Abs (Angle);
+         double length = 2 * ((angle <= Math.PI / 2 ? Math.Tan (angle / 2) : 1) * (Radius + Thickness));
+         return length - FlatWidth;
+      }
+      set {
+         double length = 2 * ((Angle <= (Math.PI / 2) ? Math.Tan (Angle / 2) : 1) * (Radius + Thickness));
+         FlatWidth = length - value;
+      }
+   }
+
+   // Overrides ----------------------------------------------------------------
+   public override Bound2 Bound => new (Pts);
+   public override Bound2 GetBound (Matrix2 xfm) => new (Pts.Select (a => a * xfm));
+
+   // Private data -------------------------------------------------------------
+   readonly Dwg2 mDwg;  // Drawing this belongs to (needed to obtain the thickness)
+}
+#endregion
+
+#region class E2Insert -----------------------------------------------------------------------------
+/// <summary>Represents an INSERT entity (an instance of a block placed in a drawing)</summary>
+public class E2Insert : Ent2 {
+   // Constructors -------------------------------------------------------------
+   E2Insert () => (mBlockName, mDwg) = ("", null!);
+   public E2Insert (Dwg2 dwg, Layer2 layer, string blockName, Point2 pt, double angle, double xScale, double yScale) : base (layer)
+      => (mDwg, mAngle, mBlockName, XScale, YScale, mPt) = (dwg, angle, blockName, xScale, yScale, pt);
+
+   // Properties ---------------------------------------------------------------
+   /// <summary>Rotation angle of the block, in radians</summary>
+   public double Angle => mAngle;
+   double mAngle;
+
+   /// <summary>The Block this E2Insert is referencing</summary>
+   public Block2 Block => mBlock ??= mDwg.GetBlock (mBlockName) ?? throw new Exception ($"Block {mBlockName} not found");
+   Block2? mBlock;
+   Dwg2 mDwg;
+
+   /// <summary>Name of the block</summary>
+   public string BlockName => mBlockName;
+   string mBlockName;
+
+   /// <summary>X and Y scaling factors for the block</summary>
+   public readonly double XScale, YScale;
+
+   /// <summary>Insertion position of the block</summary>
+   public Point2 Pt => mPt;
+   Point2 mPt;
+
+   /// <summary>Computes the Xfm for the block (based on scale, rotation etc)</summary>
+   public Matrix2 Xfm {
+      get {
+         if (_xfm != null) return _xfm;
+         var (x, y) = (XScale, YScale);
+         var xfm = Matrix2.Identity;
+         Vector2 shift = -(Vector2)Block.Base;
+         if (!shift.IsZero) xfm *= Matrix2.Translation (shift);
+         if (x < 0) xfm *= Matrix2.HMirror;
+         if (y < 0) xfm *= Matrix2.VMirror;
+         (x, y) = (Math.Abs (x), Math.Abs (y));
+         if (!(x.EQ (1) && y.EQ (1))) xfm *= Matrix2.Scaling (x, y);
+         if (!mAngle.IsZero ()) xfm *= Matrix2.Rotation (mAngle);
+         return _xfm = xfm * Matrix2.Translation ((Vector2)mPt);
+      }
+   }
+   Matrix2? _xfm;
+
+   // Overrides ----------------------------------------------------------------
+   public override Bound2 Bound
+      => Bound2.Update (ref mBound, () => new (Block.Ents.Select (a => a.GetBound (Xfm))));
+   Bound2 mBound = new ();
+
+   public override Bound2 GetBound (Matrix2 xfm) {
+      var final = xfm * Xfm;
+      return new (Block.Ents.Select (a => a.GetBound (final)));
+   }
+
+   // Methods ------------------------------------------------------------------
+   public override bool IsCloser (Point2 worldPt, ref double threshold) {
+      var xfmInv = Xfm.GetInverse ();
+      var scale = xfmInv.ScaleFactor;
+      var (isClose, localPt, localThreshold) = (false, worldPt * xfmInv, threshold * scale);
+
+      // Check IsCloser against each entity in the block, using the 'scaled' threshold
+      foreach (var ent in Block.Ents)
+         isClose |= ent.IsCloser (localPt, ref localThreshold);
+
+      // Unscale the threshold if we found a close entity
+      if (isClose) threshold = localThreshold / scale;
+      return isClose;
+   }
+}
+#endregion
+
+#region class E2Point ------------------------------------------------------------------------------
+/// <summary>Represents a point in a drawing.</summary>
+/// <param name="layer">Entity layer</param>
+/// <param name="pos">Point position</param>
+public class E2Point : Ent2 {
+   E2Point () { }
+   public E2Point (Layer2 layer, Point2 pos) : base (layer) => mPt = pos;
+
+   // Properties ---------------------------------------------------------------
+   /// <summary>The actual point</summary>
+   public Point2 Pt => mPt;
+   readonly Point2 mPt;
+
+   /// <summary>Bound of the point</summary>
+   public override Bound2 Bound => new (mPt.X, mPt.Y);
+   /// <summary>Compute the bound, under a transform</summary>
+   public override Bound2 GetBound (Matrix2 xfm) => new (mPt * xfm);
+
+   // Methods ------------------------------------------------------------------
+   public override bool IsCloser (Point2 pt, ref double threshold) {
+      double dist = pt.DistTo (mPt);
+      if (dist < threshold) { threshold = dist; return true; }
+      return false;
+   }
+}
+#endregion
+
+#region class E2Poly -------------------------------------------------------------------------------
+/// <summary>A polyline drawing entity.</summary>
+/// <param name="inLayer">Entity layer</param>
+/// <param name="inPoly">The poly object this entity holds.</param>
+public class E2Poly : Ent2 {
+   // Constructors -------------------------------------------------------------
+   E2Poly () => mPoly = null!;
+   E2Poly (Ent2 template, Poly poly) : base (template) => mPoly = poly;
+   public E2Poly (Layer2 layer, Poly poly) : base (layer) => mPoly = poly;
+
+   // Properties ---------------------------------------------------------------
+   public override Bound2 Bound => Bound2.Update (ref mBound, mPoly.GetBound);
+   Bound2 mBound = new ();
+
+   /// <summary>The Poly object that defines this entity's actual shape.</summary>
+   public Poly Poly => mPoly;
+   public readonly Poly mPoly;
+
+   // Methods ------------------------------------------------------------------
+   public override bool IsCloser (Point2 pt, ref double threshold) {
+      if (!Bound.Contains (pt, threshold)) return false;
+      double minDist = threshold;
+      foreach (var seg in mPoly.Segs) {
+         double dist = seg.GetDist (pt, cutoff: minDist);
+         if (dist < minDist) minDist = dist;
+      }
+      if (minDist < threshold) { threshold = minDist; return true; }
+      return false;
+   }
+
+   /// <summary>Compute the Bound of the E2Poly under a rotation</summary>
+   public override Bound2 GetBound (Matrix2 xfm) => mPoly.GetBound (xfm);
+
+   /// <summary>Makes a clone of this E2Poly, but just with a different polyline</summary>
+   /// This copies the layer, color and flags from the existing poly
+   public E2Poly With (Poly poly) => new (this, poly);
+}
+#endregion
+
+#region class E2Solid ------------------------------------------------------------------------------
+/// <summary>A solid drawing entity.</summary>
+/// <param name="layer">Entity layer</param>
+/// <param name="pts">List of points</param>
+public class E2Solid : Ent2 {
+   E2Solid () => mPts = [];
+   public E2Solid (Layer2 layer, IEnumerable<Point2> pts) : base (layer) => mPts = [.. pts];
+
+   #region Properties ------------------------------------------------
+   /// <summary>This is the bound of a solid</summary>
+   public override Bound2 Bound => new (mPts);
+
+   public override Bound2 GetBound (Matrix2 xfm)
+      => new (mPts.Select (a => a * xfm));
+
+   /// <summary>The list of points in this solid</summary>
+   public IReadOnlyList<Point2> Pts => mPts;
+   readonly Point2[] mPts;
+   #endregion
+}
+#endregion
+
+#region class E2Text -------------------------------------------------------------------------------
+/// <summary>A drawing text entity.</summary>
+/// <param name="layer">Entity layer</param>
+/// <param name="style">The text style (specifies the font)</param>
+/// <param name="text">The text value</param>
+/// <param name="pos">Poisition where the text is placed in the drawing.</param>
+/// <param name="height">The text height</param>
+/// <param name="angle">The text rotation angle in radians</param>
+public class E2Text : Ent2 {
+   // Constructors -------------------------------------------------------------
+   E2Text () => (Text, Style, XScale) = ("", Style2.Default, 1);
+   public E2Text (Layer2 layer, Style2 style, string text, Point2 pos, double height, double angle, double oblique, double xscale, ETextAlign align) : base (layer)
+      => (Text, Style, Pt, Height, Angle, Oblique, XScale, Alignment) = (text, style, pos, height, angle, oblique, xscale, align);
+
+   // Properties ---------------------------------------------------------------
+   /// <summary>The text rotation angle in radians</summary>
+   public readonly double Angle;
+
+   /// <summary>The alignment of the text (specifies which corner is located at Pt)</summary>
+   public readonly ETextAlign Alignment;
+
+   /// <summary>The text height</summary>
+   public readonly double Height;
+
+   /// <summary>Spacing between lines for multiline text</summary>
+   public double DYLine { get { Render (); return _DYLine; } }
+   double _DYLine;
+
+   /// <summary>Text obliquing angle, in radians</summary>
+   public readonly double Oblique;
+
+   /// <summary>Position of the text in the drawing - Alignment specifies which corner is aligned to this point</summary>
+   public readonly Point2 Pt;
+
+   /// <summary>Text Style to use (specifies font, height override etc)</summary>
+   public readonly Style2 Style;
+
+   /// <summary>The actual text value</summary>
+   public readonly string Text;
+
+   /// <summary>The X-stretch factor for the text (1=normal)</summary>
+   public readonly double XScale;
+
+   // Overrides ----------------------------------------------------------------
+   /// <summary>The text bounding rectangle.</summary>
+   public override Bound2 Bound
+      => Bound2.Update (ref mBound, () => new (Polys.Select (x => x.GetBound ())));
+   Bound2 mBound = new ();
+
+   public override Bound2 GetBound (Matrix2 xfm)
+      => new (Polys.Select (a => a.GetBound (xfm)));
+
+   public override bool IsCloser (Point2 pt, ref double threshold) {
+      // Quick reject if point is outside bounding box expanded by threshold
+      if (!Bound.Contains (pt, threshold)) return false;
+
+      double best = threshold;
+      foreach (var seg in Polys.SelectMany (a => a.Segs))
+         best = Math.Min (best, seg.GetDist (pt, best));
+      if (best < threshold) { threshold = best; return true; }
+      return false;
+   }
+
+   #region Implementation and Private stuff --------------------------
+   public ImmutableArray<Poly> Polys => Render ();
+   ImmutableArray<Poly> Render () {
+      if (_Polys != null) return _Polys;
+      List<Poly> polys = [];
+      var font = LineFont.Get (Style.Font);
+      font.Render (Text, Pt, Alignment, Oblique, XScale, Height, Angle, polys);
+      _DYLine = font.VAdvance * Height / font.Ascender;
+      return _Polys = [.. polys];
+   }
+   ImmutableArray<Poly> _Polys;
+   #endregion
+}
+#endregion