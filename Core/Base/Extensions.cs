// ────── ╔╗                                                                                   CORE
// ╔═╦╦═╦╦╬╣ Extensions.cs
// ║║║║╬║╔╣║ Various extension methods for common system types
// ╚╩═╩═╩╝╚╝ ───────────────────────────────────────────────────────────────────────────────────────
using static System.Math;
namespace Nori;

#region class Extensions ---------------------------------------------------------------------------
/// <summary>Extension functions on various standard types</summary>
public static class Extensions {
   /// <summary>Interpolates using a given lie f between two doubles a and b</summary>
   public static double Along (this double f, double a, double b)
      => a + (b - a) * f;
   /// <summary>Interpolates using a given lie f between two Point2 a and b</summary>
   public static Point2 Along (this double f, Point2 a, Point2 b)
      => new (f.Along (a.X, b.X), f.Along (a.Y, b.Y));
   /// <summary>Interpolates using a given lie f between two Point3 a and b</summary>
   public static Point3 Along (this double f, Point3 a, Point3 b)
      => new (f.Along (a.X, b.X), f.Along (a.Y, b.Y), f.Along (a.Z, b.Z));

   /// <summary>Gets the underlying T array for an immutablearray</summary>
   public static T[] AsArray<T> (this ImmutableArray<T> iarray)
      => ImmutableCollectionsMarshal.AsArray (iarray)!;

   /// <summary>Create an ImmutableArray view over an array (no copying)</summary>
   public static ImmutableArray<T> AsIArray<T> (this T[] array)
      => ImmutableCollectionsMarshal.AsImmutableArray (array);

   /// <summary>Gets a Span&lt;T&gt; view over the data in a list</summary>
   /// Note that you should not add or remove items from the list while the Span is being used.
   public static ReadOnlySpan<T> AsSpan<T> (this List<T> list) => CollectionsMarshal.AsSpan (list);

   /// <summary>Clamps the given double to lie within min..max (inclusive)</summary>
   public static double Clamp (this double a, double min, double max) => a < min ? min : (a > max ? max : a);
   /// <summary>Clamps the given double to the range 0..1</summary>
   public static double Clamp (this double a) => a < 0 ? 0 : (a > 1 ? 1 : a);
   /// <summary>Clamps the given float to lie within min..max (inclusive)</summary>
   public static float Clamp (this float a, float min, float max) => a < min ? min : (a > max ? max : a);
   /// <summary>Clamps the given float to the range 0..1</summary>
   public static float Clamp (this float a) => a < 0 ? 0 : (a > 1 ? 1 : a);
   /// <summary>Clamps a given integer to lie within min..max (inclusive)</summary>
   public static int Clamp (this int a, int min, int max) => a < min ? min : (a > max ? max : a);

   /// <summary>Get the description</summary>
   public static string Description (this Exception e) => $"{Lib.NiceName (e.GetType ())}: {e.Message}";

   /// <summary>Convert an angle from degrees to radians</summary>
   public static double D2R (this double f) => f * RadiansPerDegree;
   /// <summary>Convert an angle from degrees to radians</summary>
   public static double D2R (this int n) => n * RadiansPerDegree;
   const double RadiansPerDegree = PI / 180;

   /// <summary>Compare two doubles for equality to within 1e-6</summary>
   public static bool EQ (this double a, double b) => Abs (a - b) < 1e-6;
   /// <summary>Compare two doubles for equality with the given epsilon</summary>
   public static bool EQ (this double a, double b, double epsilon) => Abs (a - b) < epsilon;
   /// <summary>Compare two floats for equality to within 1e-5</summary>
   public static bool EQ (this float a, float b) => Abs (a - b) < 1e-5;
   /// <summary>Compare two halfs for equality to within 1e-4</summary>
   public static bool EQ (this Half a, Half b) => Abs ((float)a - (float)b) < 1e-3;

   /// <summary>Compares two string for equality, ignoring case</summary>
   public static bool EqIC (this string a, string b) => a.Equals (b, StringComparison.OrdinalIgnoreCase);

   /// <summary>Returns all elements of a sequence _except_ those that match the specified predicate</summary>
   public static IEnumerable<T> Except<T> (this IEnumerable<T> sequence, Predicate<T> excluder) {
      foreach (var elem in sequence)
         if (!excluder (elem)) yield return elem;
   }

   /// <summary>Performs an action on each element of a sequence</summary>
   public static void ForEach<T> (this IEnumerable<T> seq, Action<T> action) {
      foreach (var elem in seq) action (elem);
   }

   /// <summary>Gets a value from a dictionary, or adds a new one (synthesized by the maker function)</summary>
   public static U Get<T, U> (this IDictionary<T, U> dict, T key, Func<T, U> maker) {
      if (!dict.TryGetValue (key, out var value))
         dict[key] = value = maker (key);
      return value;
   }

   /// <summary>Checks if a member (type / method / property / field) has the given custom attribute attached</summary>
   public static bool HasAttribute<T> (this MemberInfo mi) where T : Attribute => mi.GetCustomAttribute<T> () != null;

   /// <summary>Returns true if a string is null, empty or whitespace</summary>
   public static bool IsBlank ([NotNullWhen (false)] this string? s) => string.IsNullOrWhiteSpace (s);

   /// <summary>Checks if a double is NaN</summary>
   public static bool IsNaN (this double a) => double.IsNaN (a);
   /// <summary>Checks if a float is NaN</summary>
   public static bool IsNaN (this float a) => float.IsNaN (a);

   /// <summary>Checks if a given double is zero to within 1e-6</summary>
   public static bool IsZero (this double a) => Abs (a) < 1e-6;
   /// <summary>Checks if a given double is zero (to within the given threshold)</summary>
   public static bool IsZero (this double a, double threshold) => Abs (a) < threshold;
   /// <summary>Checks if a given float is zero to within 1e-5</summary>
   public static bool IsZero (this float a) => Abs (a) < 1e-5;

   /// <summary>Returns the index of the element that returns the highest value</summary>
   public static int MaxIndexBy<T> (this IEnumerable<T> seq, Func<T, double> func)
      => seq.MinIndexBy (a => -func (a));

   /// <summary>Computes the index of the 'minimum' value in a sequence (or -1 if the sequence is empty)</summary>
   public static int MinIndex<T> (this IReadOnlyList<T> seq) where T : IComparable {
      if (seq.Count == 0) return -1;
      int index = 0; T minimum = seq[0];
      for (int i = 1; i < seq.Count; i++)
         if (seq[i].CompareTo (minimum) < 0)
            (index, minimum) = (i, seq[i]);
      return index;
   }

   // Returns the index of the element that returns the lowest value after being passed
   // through the evaluator function func. If the sequence is empty, this returns -1
   public static int MinIndexBy<T> (this IEnumerable<T> seq, Func<T, double> func) {
      double min = double.MaxValue; int minIdx = -1, i = -1;
      foreach (var elem in seq) {
         double dist = func.Invoke (elem); i++;
         if (dist < min) (min, minIdx) = (dist, i);
      }
      return minIdx;
   }

   /// <summary>Returns a random bool</summary>
   public static bool NextBool (this Random r) => r.Next (10000) < 5000;

   /// <summary>Returns the non-null elements from a sequence</summary>
   public static IEnumerable<T> NonNull<T> (this IEnumerable<T?> seq) where T: class {
      foreach (var elem in seq)
         if (elem != null) yield return elem;
   }

   /// <summary>Given a sequence, returns a 'numbered' version where each item is tagged with an ordinal (starting from 0)</summary>
   public static IEnumerable<(int No, T Data)> Numbered<T> (this IEnumerable<T> seq) {
      int c = 0;
      foreach (var elem in seq) yield return (c++, elem);
   }

   /// <summary>Convert an angle from radians to degrees</summary>
   public static double R2D (this double f) => f * DegreesPerRadian;
   const double DegreesPerRadian = 180 / PI;

   public static float R2D (this float f) => (float)(f * DegreesPerRadian);

   /// <summary>Returns a Half rounded off to 5 decimal places</summary>
   public static float R3 (this Half f) => (float)Math.Round ((float)f, 3);
   /// <summary>Returns a float rounded off to 5 decimal places</summary>
   public static float R5 (this float f) => (float)Math.Round (f, 5);
   /// <summary>Returns a double rounded off to 6 decimal places</summary>
<<<<<<< HEAD
   public static double R6 (this double f) => Math.Round (f, 0); // REMOVETHIS
=======
   /// This has special handling to avoid -0 from appearing
   public static double R6 (this double f) { f = Math.Round (f, 6); return f == -0 ? 0 : f; }
>>>>>>> 91d78328

   /// <summary>Reads n bytes from the stream and returns a byte-array</summary>
   public static byte[] ReadBytes (this Stream stm, int n) {
      byte[] data = new byte[n]; stm.ReadExactly (data);
      return data;
   }

   /// <summary>Reads an integer from the stream</summary>
   public static unsafe int ReadInt32 (this Stream stm) {
      int n; stm.ReadExactly (new Span<byte> (&n, 4));
      return n;
   }

   /// <summary>Removes the last element from a List (and returns it)</summary>
   public static T RemoveLast<T> (this List<T> list) {
      T elem = list[^1]; list.RemoveAt (list.Count - 1);
      return elem;
   }

   /// <summary>'Rolls' a list, treating it as a circular list, starting with element N</summary>
   /// The element N is returned first, then N+1 and so on, until we finish with
   /// the element N-1. Thus, [1,2,3,4,5].Roll (2) will return [3,4,5,1,2].
   /// You can also pass in a negative index, so [1,2,3,4,5].Roll (-1) will return
   /// [5,1,2,3,4]
   public static IEnumerable<T> Roll<T> (this IReadOnlyList<T> list, int n) {
      for (int i = 0, count = list.Count; i < count; i++)
         yield return list[(i + n).Wrap (count)];
   }

   /// <summary>Rounds a double to the given number of digits</summary>
   public static double Round (this double a, int digits) => Math.Round (a, digits);
   /// <summary>Rounds a float to the given number of digits</summary>
   public static double Round (this float a, int digits) => Math.Round (a, digits);

   /// <summary>Rounds up the given integer to the next multiple of the given chunk size</summary>
   public static int RoundUp (this int n, int chunk) => chunk * ((n + chunk - 1) / chunk);

   /// <summary>Returns a value from a dictionary, or default value (of appropriate type) if the key does not exist</summary>
   public static U? SafeGet<T, U> (this IReadOnlyDictionary<T, U> dict, T key)
      => dict.GetValueOrDefault (key);
   /// <summary>Returns a value from a dictionary, or a user-supplied fallback if the key is not present</summary>
   public static U SafeGet<T, U> (this IReadOnlyDictionary<T, U> dict, T key, U fallback)
      => dict.GetValueOrDefault (key, fallback);

   /// <summary>Returns a value from an list, or default value (of appropriate type) if the index is out of range</summary>
   public static T? SafeGet<T> (this IReadOnlyList<T> list, int n)
      => n >= 0 && n < list.Count ? list[n] : default;

   /// <summary>Convert a double to a string, rounded to 6 decimal places (no trailing zeroes)</summary>
   /// This has special handling to avoid the annoying "-0"
   public static string S6 (this double f) {
      string s = Round (f, 6).ToString (CultureInfo.InvariantCulture);
      return s == "-0" ? "0" : s;
   }
   /// <summary>Convert a float a string, rounded to 5 decimal places (no trailing zeroes)</summary>
   /// This has special handling to prevent the annoying "-0"
   public static string S5 (this float f) {
      string s = Round (f, 5).ToString (CultureInfo.InvariantCulture);
      return s == "-0" ? "0" : s;
   }

   /// <summary>Converts an IEnumerable into a comma-separated list</summary>
   /// This takes each object out of the IEnumerable and prints it using it's ToString operator.
   /// It then returns all of them as a comma separated list. If any of the items has the separator
   /// appearing within it, it is quoted. If the quote character appears within any of the strings,
   /// the quote character is simply removed.
   public static string ToCSV<T> (this IEnumerable<T> collection, string separator = ",", string quote = "'") {
      bool iFirst = true;
      StringBuilder sb = new ();
      foreach (var obj in collection) {
         if (!iFirst) sb.Append (','); iFirst = false;
         string s = (obj?.ToString () ?? "").Replace (quote, "");
         if (s.Contains (separator)) s = $"{quote}{s}{quote}";
         sb.Append (s);
      }
      return sb.ToString ();
   }

   /// <summary>Convert a string to a double - if the conversion fails, this silently returns 0</summary>
   public static double ToDouble (this string s) {
      double.TryParse (s, NumberStyles.Float, NumberFormatInfo.InvariantInfo, out double f);
      return f;
   }
   /// <summary>Convert a string to an integer - if the conversion fails, this silently returns 0</summary>
   public static int ToInt (this string s) {
      if (int.TryParse (s, out int n)) return n;
      if (s.IsBlank ()) return 0;
      s = s.Trim ();
      if (char.IsDigit (s[0])) return int.Parse (new string (s.TakeWhile (char.IsDigit).ToArray ()));
      return 0;
   }

   /// <summary>Convert a C style char * pointer to a C# string</summary>
   public static string ToUTF8 (this nint ptr)
      => Marshal.PtrToStringUTF8 (ptr) ?? string.Empty;

   /// <summary>Wrap an integer to a range within 0..max-1</summary>
   public static int Wrap (this int n, int max) => (n + max) % max;

   /// <summary>Rounds the double to be a multiple of the given least count</summary>
   /// For example, <tt>13.532.Round(0.2)</tt> will return 13.6, since that is the closest multiple
   /// of 0.2 near 13.532.
   public static double Round (this double a, double leastcount) => leastcount * Math.Round (a / leastcount);

}
#endregion

#region class EnumExtensions -----------------------------------------------------------------------
/// <summary>Extension methods on various Nori-defined enums</summary>
public static class EnumExtensions {
   /// <summary>How many bytes to encode each pixel, with a given DIBitmap format</summary>
   public static int BytesPerPixel (this DIBitmap.EFormat fmt) =>
      fmt switch {
         DIBitmap.EFormat.RGB8 => 3,
         DIBitmap.EFormat.Gray8 => 1,
         DIBitmap.EFormat.RGBA8 => 4,
         _ => throw new BadCaseException (fmt)
      };
}
#endregion
<|MERGE_RESOLUTION|>--- conflicted
+++ resolved
@@ -1,277 +1,273 @@
-// ────── ╔╗                                                                                   CORE
-// ╔═╦╦═╦╦╬╣ Extensions.cs
-// ║║║║╬║╔╣║ Various extension methods for common system types
-// ╚╩═╩═╩╝╚╝ ───────────────────────────────────────────────────────────────────────────────────────
-using static System.Math;
-namespace Nori;
-
-#region class Extensions ---------------------------------------------------------------------------
-/// <summary>Extension functions on various standard types</summary>
-public static class Extensions {
-   /// <summary>Interpolates using a given lie f between two doubles a and b</summary>
-   public static double Along (this double f, double a, double b)
-      => a + (b - a) * f;
-   /// <summary>Interpolates using a given lie f between two Point2 a and b</summary>
-   public static Point2 Along (this double f, Point2 a, Point2 b)
-      => new (f.Along (a.X, b.X), f.Along (a.Y, b.Y));
-   /// <summary>Interpolates using a given lie f between two Point3 a and b</summary>
-   public static Point3 Along (this double f, Point3 a, Point3 b)
-      => new (f.Along (a.X, b.X), f.Along (a.Y, b.Y), f.Along (a.Z, b.Z));
-
-   /// <summary>Gets the underlying T array for an immutablearray</summary>
-   public static T[] AsArray<T> (this ImmutableArray<T> iarray)
-      => ImmutableCollectionsMarshal.AsArray (iarray)!;
-
-   /// <summary>Create an ImmutableArray view over an array (no copying)</summary>
-   public static ImmutableArray<T> AsIArray<T> (this T[] array)
-      => ImmutableCollectionsMarshal.AsImmutableArray (array);
-
-   /// <summary>Gets a Span&lt;T&gt; view over the data in a list</summary>
-   /// Note that you should not add or remove items from the list while the Span is being used.
-   public static ReadOnlySpan<T> AsSpan<T> (this List<T> list) => CollectionsMarshal.AsSpan (list);
-
-   /// <summary>Clamps the given double to lie within min..max (inclusive)</summary>
-   public static double Clamp (this double a, double min, double max) => a < min ? min : (a > max ? max : a);
-   /// <summary>Clamps the given double to the range 0..1</summary>
-   public static double Clamp (this double a) => a < 0 ? 0 : (a > 1 ? 1 : a);
-   /// <summary>Clamps the given float to lie within min..max (inclusive)</summary>
-   public static float Clamp (this float a, float min, float max) => a < min ? min : (a > max ? max : a);
-   /// <summary>Clamps the given float to the range 0..1</summary>
-   public static float Clamp (this float a) => a < 0 ? 0 : (a > 1 ? 1 : a);
-   /// <summary>Clamps a given integer to lie within min..max (inclusive)</summary>
-   public static int Clamp (this int a, int min, int max) => a < min ? min : (a > max ? max : a);
-
-   /// <summary>Get the description</summary>
-   public static string Description (this Exception e) => $"{Lib.NiceName (e.GetType ())}: {e.Message}";
-
-   /// <summary>Convert an angle from degrees to radians</summary>
-   public static double D2R (this double f) => f * RadiansPerDegree;
-   /// <summary>Convert an angle from degrees to radians</summary>
-   public static double D2R (this int n) => n * RadiansPerDegree;
-   const double RadiansPerDegree = PI / 180;
-
-   /// <summary>Compare two doubles for equality to within 1e-6</summary>
-   public static bool EQ (this double a, double b) => Abs (a - b) < 1e-6;
-   /// <summary>Compare two doubles for equality with the given epsilon</summary>
-   public static bool EQ (this double a, double b, double epsilon) => Abs (a - b) < epsilon;
-   /// <summary>Compare two floats for equality to within 1e-5</summary>
-   public static bool EQ (this float a, float b) => Abs (a - b) < 1e-5;
-   /// <summary>Compare two halfs for equality to within 1e-4</summary>
-   public static bool EQ (this Half a, Half b) => Abs ((float)a - (float)b) < 1e-3;
-
-   /// <summary>Compares two string for equality, ignoring case</summary>
-   public static bool EqIC (this string a, string b) => a.Equals (b, StringComparison.OrdinalIgnoreCase);
-
-   /// <summary>Returns all elements of a sequence _except_ those that match the specified predicate</summary>
-   public static IEnumerable<T> Except<T> (this IEnumerable<T> sequence, Predicate<T> excluder) {
-      foreach (var elem in sequence)
-         if (!excluder (elem)) yield return elem;
-   }
-
-   /// <summary>Performs an action on each element of a sequence</summary>
-   public static void ForEach<T> (this IEnumerable<T> seq, Action<T> action) {
-      foreach (var elem in seq) action (elem);
-   }
-
-   /// <summary>Gets a value from a dictionary, or adds a new one (synthesized by the maker function)</summary>
-   public static U Get<T, U> (this IDictionary<T, U> dict, T key, Func<T, U> maker) {
-      if (!dict.TryGetValue (key, out var value))
-         dict[key] = value = maker (key);
-      return value;
-   }
-
-   /// <summary>Checks if a member (type / method / property / field) has the given custom attribute attached</summary>
-   public static bool HasAttribute<T> (this MemberInfo mi) where T : Attribute => mi.GetCustomAttribute<T> () != null;
-
-   /// <summary>Returns true if a string is null, empty or whitespace</summary>
-   public static bool IsBlank ([NotNullWhen (false)] this string? s) => string.IsNullOrWhiteSpace (s);
-
-   /// <summary>Checks if a double is NaN</summary>
-   public static bool IsNaN (this double a) => double.IsNaN (a);
-   /// <summary>Checks if a float is NaN</summary>
-   public static bool IsNaN (this float a) => float.IsNaN (a);
-
-   /// <summary>Checks if a given double is zero to within 1e-6</summary>
-   public static bool IsZero (this double a) => Abs (a) < 1e-6;
-   /// <summary>Checks if a given double is zero (to within the given threshold)</summary>
-   public static bool IsZero (this double a, double threshold) => Abs (a) < threshold;
-   /// <summary>Checks if a given float is zero to within 1e-5</summary>
-   public static bool IsZero (this float a) => Abs (a) < 1e-5;
-
-   /// <summary>Returns the index of the element that returns the highest value</summary>
-   public static int MaxIndexBy<T> (this IEnumerable<T> seq, Func<T, double> func)
-      => seq.MinIndexBy (a => -func (a));
-
-   /// <summary>Computes the index of the 'minimum' value in a sequence (or -1 if the sequence is empty)</summary>
-   public static int MinIndex<T> (this IReadOnlyList<T> seq) where T : IComparable {
-      if (seq.Count == 0) return -1;
-      int index = 0; T minimum = seq[0];
-      for (int i = 1; i < seq.Count; i++)
-         if (seq[i].CompareTo (minimum) < 0)
-            (index, minimum) = (i, seq[i]);
-      return index;
-   }
-
-   // Returns the index of the element that returns the lowest value after being passed
-   // through the evaluator function func. If the sequence is empty, this returns -1
-   public static int MinIndexBy<T> (this IEnumerable<T> seq, Func<T, double> func) {
-      double min = double.MaxValue; int minIdx = -1, i = -1;
-      foreach (var elem in seq) {
-         double dist = func.Invoke (elem); i++;
-         if (dist < min) (min, minIdx) = (dist, i);
-      }
-      return minIdx;
-   }
-
-   /// <summary>Returns a random bool</summary>
-   public static bool NextBool (this Random r) => r.Next (10000) < 5000;
-
-   /// <summary>Returns the non-null elements from a sequence</summary>
-   public static IEnumerable<T> NonNull<T> (this IEnumerable<T?> seq) where T: class {
-      foreach (var elem in seq)
-         if (elem != null) yield return elem;
-   }
-
-   /// <summary>Given a sequence, returns a 'numbered' version where each item is tagged with an ordinal (starting from 0)</summary>
-   public static IEnumerable<(int No, T Data)> Numbered<T> (this IEnumerable<T> seq) {
-      int c = 0;
-      foreach (var elem in seq) yield return (c++, elem);
-   }
-
-   /// <summary>Convert an angle from radians to degrees</summary>
-   public static double R2D (this double f) => f * DegreesPerRadian;
-   const double DegreesPerRadian = 180 / PI;
-
-   public static float R2D (this float f) => (float)(f * DegreesPerRadian);
-
-   /// <summary>Returns a Half rounded off to 5 decimal places</summary>
-   public static float R3 (this Half f) => (float)Math.Round ((float)f, 3);
-   /// <summary>Returns a float rounded off to 5 decimal places</summary>
-   public static float R5 (this float f) => (float)Math.Round (f, 5);
-   /// <summary>Returns a double rounded off to 6 decimal places</summary>
-<<<<<<< HEAD
-   public static double R6 (this double f) => Math.Round (f, 0); // REMOVETHIS
-=======
-   /// This has special handling to avoid -0 from appearing
-   public static double R6 (this double f) { f = Math.Round (f, 6); return f == -0 ? 0 : f; }
->>>>>>> 91d78328
-
-   /// <summary>Reads n bytes from the stream and returns a byte-array</summary>
-   public static byte[] ReadBytes (this Stream stm, int n) {
-      byte[] data = new byte[n]; stm.ReadExactly (data);
-      return data;
-   }
-
-   /// <summary>Reads an integer from the stream</summary>
-   public static unsafe int ReadInt32 (this Stream stm) {
-      int n; stm.ReadExactly (new Span<byte> (&n, 4));
-      return n;
-   }
-
-   /// <summary>Removes the last element from a List (and returns it)</summary>
-   public static T RemoveLast<T> (this List<T> list) {
-      T elem = list[^1]; list.RemoveAt (list.Count - 1);
-      return elem;
-   }
-
-   /// <summary>'Rolls' a list, treating it as a circular list, starting with element N</summary>
-   /// The element N is returned first, then N+1 and so on, until we finish with
-   /// the element N-1. Thus, [1,2,3,4,5].Roll (2) will return [3,4,5,1,2].
-   /// You can also pass in a negative index, so [1,2,3,4,5].Roll (-1) will return
-   /// [5,1,2,3,4]
-   public static IEnumerable<T> Roll<T> (this IReadOnlyList<T> list, int n) {
-      for (int i = 0, count = list.Count; i < count; i++)
-         yield return list[(i + n).Wrap (count)];
-   }
-
-   /// <summary>Rounds a double to the given number of digits</summary>
-   public static double Round (this double a, int digits) => Math.Round (a, digits);
-   /// <summary>Rounds a float to the given number of digits</summary>
-   public static double Round (this float a, int digits) => Math.Round (a, digits);
-
-   /// <summary>Rounds up the given integer to the next multiple of the given chunk size</summary>
-   public static int RoundUp (this int n, int chunk) => chunk * ((n + chunk - 1) / chunk);
-
-   /// <summary>Returns a value from a dictionary, or default value (of appropriate type) if the key does not exist</summary>
-   public static U? SafeGet<T, U> (this IReadOnlyDictionary<T, U> dict, T key)
-      => dict.GetValueOrDefault (key);
-   /// <summary>Returns a value from a dictionary, or a user-supplied fallback if the key is not present</summary>
-   public static U SafeGet<T, U> (this IReadOnlyDictionary<T, U> dict, T key, U fallback)
-      => dict.GetValueOrDefault (key, fallback);
-
-   /// <summary>Returns a value from an list, or default value (of appropriate type) if the index is out of range</summary>
-   public static T? SafeGet<T> (this IReadOnlyList<T> list, int n)
-      => n >= 0 && n < list.Count ? list[n] : default;
-
-   /// <summary>Convert a double to a string, rounded to 6 decimal places (no trailing zeroes)</summary>
-   /// This has special handling to avoid the annoying "-0"
-   public static string S6 (this double f) {
-      string s = Round (f, 6).ToString (CultureInfo.InvariantCulture);
-      return s == "-0" ? "0" : s;
-   }
-   /// <summary>Convert a float a string, rounded to 5 decimal places (no trailing zeroes)</summary>
-   /// This has special handling to prevent the annoying "-0"
-   public static string S5 (this float f) {
-      string s = Round (f, 5).ToString (CultureInfo.InvariantCulture);
-      return s == "-0" ? "0" : s;
-   }
-
-   /// <summary>Converts an IEnumerable into a comma-separated list</summary>
-   /// This takes each object out of the IEnumerable and prints it using it's ToString operator.
-   /// It then returns all of them as a comma separated list. If any of the items has the separator
-   /// appearing within it, it is quoted. If the quote character appears within any of the strings,
-   /// the quote character is simply removed.
-   public static string ToCSV<T> (this IEnumerable<T> collection, string separator = ",", string quote = "'") {
-      bool iFirst = true;
-      StringBuilder sb = new ();
-      foreach (var obj in collection) {
-         if (!iFirst) sb.Append (','); iFirst = false;
-         string s = (obj?.ToString () ?? "").Replace (quote, "");
-         if (s.Contains (separator)) s = $"{quote}{s}{quote}";
-         sb.Append (s);
-      }
-      return sb.ToString ();
-   }
-
-   /// <summary>Convert a string to a double - if the conversion fails, this silently returns 0</summary>
-   public static double ToDouble (this string s) {
-      double.TryParse (s, NumberStyles.Float, NumberFormatInfo.InvariantInfo, out double f);
-      return f;
-   }
-   /// <summary>Convert a string to an integer - if the conversion fails, this silently returns 0</summary>
-   public static int ToInt (this string s) {
-      if (int.TryParse (s, out int n)) return n;
-      if (s.IsBlank ()) return 0;
-      s = s.Trim ();
-      if (char.IsDigit (s[0])) return int.Parse (new string (s.TakeWhile (char.IsDigit).ToArray ()));
-      return 0;
-   }
-
-   /// <summary>Convert a C style char * pointer to a C# string</summary>
-   public static string ToUTF8 (this nint ptr)
-      => Marshal.PtrToStringUTF8 (ptr) ?? string.Empty;
-
-   /// <summary>Wrap an integer to a range within 0..max-1</summary>
-   public static int Wrap (this int n, int max) => (n + max) % max;
-
-   /// <summary>Rounds the double to be a multiple of the given least count</summary>
-   /// For example, <tt>13.532.Round(0.2)</tt> will return 13.6, since that is the closest multiple
-   /// of 0.2 near 13.532.
-   public static double Round (this double a, double leastcount) => leastcount * Math.Round (a / leastcount);
-
-}
-#endregion
-
-#region class EnumExtensions -----------------------------------------------------------------------
-/// <summary>Extension methods on various Nori-defined enums</summary>
-public static class EnumExtensions {
-   /// <summary>How many bytes to encode each pixel, with a given DIBitmap format</summary>
-   public static int BytesPerPixel (this DIBitmap.EFormat fmt) =>
-      fmt switch {
-         DIBitmap.EFormat.RGB8 => 3,
-         DIBitmap.EFormat.Gray8 => 1,
-         DIBitmap.EFormat.RGBA8 => 4,
-         _ => throw new BadCaseException (fmt)
-      };
-}
-#endregion
+// ────── ╔╗                                                                                   CORE
+// ╔═╦╦═╦╦╬╣ Extensions.cs
+// ║║║║╬║╔╣║ Various extension methods for common system types
+// ╚╩═╩═╩╝╚╝ ───────────────────────────────────────────────────────────────────────────────────────
+using static System.Math;
+namespace Nori;
+
+#region class Extensions ---------------------------------------------------------------------------
+/// <summary>Extension functions on various standard types</summary>
+public static class Extensions {
+   /// <summary>Interpolates using a given lie f between two doubles a and b</summary>
+   public static double Along (this double f, double a, double b)
+      => a + (b - a) * f;
+   /// <summary>Interpolates using a given lie f between two Point2 a and b</summary>
+   public static Point2 Along (this double f, Point2 a, Point2 b)
+      => new (f.Along (a.X, b.X), f.Along (a.Y, b.Y));
+   /// <summary>Interpolates using a given lie f between two Point3 a and b</summary>
+   public static Point3 Along (this double f, Point3 a, Point3 b)
+      => new (f.Along (a.X, b.X), f.Along (a.Y, b.Y), f.Along (a.Z, b.Z));
+
+   /// <summary>Gets the underlying T array for an immutablearray</summary>
+   public static T[] AsArray<T> (this ImmutableArray<T> iarray)
+      => ImmutableCollectionsMarshal.AsArray (iarray)!;
+
+   /// <summary>Create an ImmutableArray view over an array (no copying)</summary>
+   public static ImmutableArray<T> AsIArray<T> (this T[] array)
+      => ImmutableCollectionsMarshal.AsImmutableArray (array);
+
+   /// <summary>Gets a Span&lt;T&gt; view over the data in a list</summary>
+   /// Note that you should not add or remove items from the list while the Span is being used.
+   public static ReadOnlySpan<T> AsSpan<T> (this List<T> list) => CollectionsMarshal.AsSpan (list);
+
+   /// <summary>Clamps the given double to lie within min..max (inclusive)</summary>
+   public static double Clamp (this double a, double min, double max) => a < min ? min : (a > max ? max : a);
+   /// <summary>Clamps the given double to the range 0..1</summary>
+   public static double Clamp (this double a) => a < 0 ? 0 : (a > 1 ? 1 : a);
+   /// <summary>Clamps the given float to lie within min..max (inclusive)</summary>
+   public static float Clamp (this float a, float min, float max) => a < min ? min : (a > max ? max : a);
+   /// <summary>Clamps the given float to the range 0..1</summary>
+   public static float Clamp (this float a) => a < 0 ? 0 : (a > 1 ? 1 : a);
+   /// <summary>Clamps a given integer to lie within min..max (inclusive)</summary>
+   public static int Clamp (this int a, int min, int max) => a < min ? min : (a > max ? max : a);
+
+   /// <summary>Get the description</summary>
+   public static string Description (this Exception e) => $"{Lib.NiceName (e.GetType ())}: {e.Message}";
+
+   /// <summary>Convert an angle from degrees to radians</summary>
+   public static double D2R (this double f) => f * RadiansPerDegree;
+   /// <summary>Convert an angle from degrees to radians</summary>
+   public static double D2R (this int n) => n * RadiansPerDegree;
+   const double RadiansPerDegree = PI / 180;
+
+   /// <summary>Compare two doubles for equality to within 1e-6</summary>
+   public static bool EQ (this double a, double b) => Abs (a - b) < 1e-6;
+   /// <summary>Compare two doubles for equality with the given epsilon</summary>
+   public static bool EQ (this double a, double b, double epsilon) => Abs (a - b) < epsilon;
+   /// <summary>Compare two floats for equality to within 1e-5</summary>
+   public static bool EQ (this float a, float b) => Abs (a - b) < 1e-5;
+   /// <summary>Compare two halfs for equality to within 1e-4</summary>
+   public static bool EQ (this Half a, Half b) => Abs ((float)a - (float)b) < 1e-3;
+
+   /// <summary>Compares two string for equality, ignoring case</summary>
+   public static bool EqIC (this string a, string b) => a.Equals (b, StringComparison.OrdinalIgnoreCase);
+
+   /// <summary>Returns all elements of a sequence _except_ those that match the specified predicate</summary>
+   public static IEnumerable<T> Except<T> (this IEnumerable<T> sequence, Predicate<T> excluder) {
+      foreach (var elem in sequence)
+         if (!excluder (elem)) yield return elem;
+   }
+
+   /// <summary>Performs an action on each element of a sequence</summary>
+   public static void ForEach<T> (this IEnumerable<T> seq, Action<T> action) {
+      foreach (var elem in seq) action (elem);
+   }
+
+   /// <summary>Gets a value from a dictionary, or adds a new one (synthesized by the maker function)</summary>
+   public static U Get<T, U> (this IDictionary<T, U> dict, T key, Func<T, U> maker) {
+      if (!dict.TryGetValue (key, out var value))
+         dict[key] = value = maker (key);
+      return value;
+   }
+
+   /// <summary>Checks if a member (type / method / property / field) has the given custom attribute attached</summary>
+   public static bool HasAttribute<T> (this MemberInfo mi) where T : Attribute => mi.GetCustomAttribute<T> () != null;
+
+   /// <summary>Returns true if a string is null, empty or whitespace</summary>
+   public static bool IsBlank ([NotNullWhen (false)] this string? s) => string.IsNullOrWhiteSpace (s);
+
+   /// <summary>Checks if a double is NaN</summary>
+   public static bool IsNaN (this double a) => double.IsNaN (a);
+   /// <summary>Checks if a float is NaN</summary>
+   public static bool IsNaN (this float a) => float.IsNaN (a);
+
+   /// <summary>Checks if a given double is zero to within 1e-6</summary>
+   public static bool IsZero (this double a) => Abs (a) < 1e-6;
+   /// <summary>Checks if a given double is zero (to within the given threshold)</summary>
+   public static bool IsZero (this double a, double threshold) => Abs (a) < threshold;
+   /// <summary>Checks if a given float is zero to within 1e-5</summary>
+   public static bool IsZero (this float a) => Abs (a) < 1e-5;
+
+   /// <summary>Returns the index of the element that returns the highest value</summary>
+   public static int MaxIndexBy<T> (this IEnumerable<T> seq, Func<T, double> func)
+      => seq.MinIndexBy (a => -func (a));
+
+   /// <summary>Computes the index of the 'minimum' value in a sequence (or -1 if the sequence is empty)</summary>
+   public static int MinIndex<T> (this IReadOnlyList<T> seq) where T : IComparable {
+      if (seq.Count == 0) return -1;
+      int index = 0; T minimum = seq[0];
+      for (int i = 1; i < seq.Count; i++)
+         if (seq[i].CompareTo (minimum) < 0)
+            (index, minimum) = (i, seq[i]);
+      return index;
+   }
+
+   // Returns the index of the element that returns the lowest value after being passed
+   // through the evaluator function func. If the sequence is empty, this returns -1
+   public static int MinIndexBy<T> (this IEnumerable<T> seq, Func<T, double> func) {
+      double min = double.MaxValue; int minIdx = -1, i = -1;
+      foreach (var elem in seq) {
+         double dist = func.Invoke (elem); i++;
+         if (dist < min) (min, minIdx) = (dist, i);
+      }
+      return minIdx;
+   }
+
+   /// <summary>Returns a random bool</summary>
+   public static bool NextBool (this Random r) => r.Next (10000) < 5000;
+
+   /// <summary>Returns the non-null elements from a sequence</summary>
+   public static IEnumerable<T> NonNull<T> (this IEnumerable<T?> seq) where T: class {
+      foreach (var elem in seq)
+         if (elem != null) yield return elem;
+   }
+
+   /// <summary>Given a sequence, returns a 'numbered' version where each item is tagged with an ordinal (starting from 0)</summary>
+   public static IEnumerable<(int No, T Data)> Numbered<T> (this IEnumerable<T> seq) {
+      int c = 0;
+      foreach (var elem in seq) yield return (c++, elem);
+   }
+
+   /// <summary>Convert an angle from radians to degrees</summary>
+   public static double R2D (this double f) => f * DegreesPerRadian;
+   const double DegreesPerRadian = 180 / PI;
+
+   public static float R2D (this float f) => (float)(f * DegreesPerRadian);
+
+   /// <summary>Returns a Half rounded off to 5 decimal places</summary>
+   public static float R3 (this Half f) => (float)Math.Round ((float)f, 3);
+   /// <summary>Returns a float rounded off to 5 decimal places</summary>
+   public static float R5 (this float f) => (float)Math.Round (f, 5);
+   /// <summary>Returns a double rounded off to 6 decimal places</summary>
+   /// This has special handling to avoid -0 from appearing
+   public static double R6 (this double f) { f = Math.Round (f, 6); return f == -0 ? 0 : f; }
+
+   /// <summary>Reads n bytes from the stream and returns a byte-array</summary>
+   public static byte[] ReadBytes (this Stream stm, int n) {
+      byte[] data = new byte[n]; stm.ReadExactly (data);
+      return data;
+   }
+
+   /// <summary>Reads an integer from the stream</summary>
+   public static unsafe int ReadInt32 (this Stream stm) {
+      int n; stm.ReadExactly (new Span<byte> (&n, 4));
+      return n;
+   }
+
+   /// <summary>Removes the last element from a List (and returns it)</summary>
+   public static T RemoveLast<T> (this List<T> list) {
+      T elem = list[^1]; list.RemoveAt (list.Count - 1);
+      return elem;
+   }
+
+   /// <summary>'Rolls' a list, treating it as a circular list, starting with element N</summary>
+   /// The element N is returned first, then N+1 and so on, until we finish with
+   /// the element N-1. Thus, [1,2,3,4,5].Roll (2) will return [3,4,5,1,2].
+   /// You can also pass in a negative index, so [1,2,3,4,5].Roll (-1) will return
+   /// [5,1,2,3,4]
+   public static IEnumerable<T> Roll<T> (this IReadOnlyList<T> list, int n) {
+      for (int i = 0, count = list.Count; i < count; i++)
+         yield return list[(i + n).Wrap (count)];
+   }
+
+   /// <summary>Rounds a double to the given number of digits</summary>
+   public static double Round (this double a, int digits) => Math.Round (a, digits);
+   /// <summary>Rounds a float to the given number of digits</summary>
+   public static double Round (this float a, int digits) => Math.Round (a, digits);
+
+   /// <summary>Rounds up the given integer to the next multiple of the given chunk size</summary>
+   public static int RoundUp (this int n, int chunk) => chunk * ((n + chunk - 1) / chunk);
+
+   /// <summary>Returns a value from a dictionary, or default value (of appropriate type) if the key does not exist</summary>
+   public static U? SafeGet<T, U> (this IReadOnlyDictionary<T, U> dict, T key)
+      => dict.GetValueOrDefault (key);
+   /// <summary>Returns a value from a dictionary, or a user-supplied fallback if the key is not present</summary>
+   public static U SafeGet<T, U> (this IReadOnlyDictionary<T, U> dict, T key, U fallback)
+      => dict.GetValueOrDefault (key, fallback);
+
+   /// <summary>Returns a value from an list, or default value (of appropriate type) if the index is out of range</summary>
+   public static T? SafeGet<T> (this IReadOnlyList<T> list, int n)
+      => n >= 0 && n < list.Count ? list[n] : default;
+
+   /// <summary>Convert a double to a string, rounded to 6 decimal places (no trailing zeroes)</summary>
+   /// This has special handling to avoid the annoying "-0"
+   public static string S6 (this double f) {
+      string s = Round (f, 6).ToString (CultureInfo.InvariantCulture);
+      return s == "-0" ? "0" : s;
+   }
+   /// <summary>Convert a float a string, rounded to 5 decimal places (no trailing zeroes)</summary>
+   /// This has special handling to prevent the annoying "-0"
+   public static string S5 (this float f) {
+      string s = Round (f, 5).ToString (CultureInfo.InvariantCulture);
+      return s == "-0" ? "0" : s;
+   }
+
+   /// <summary>Converts an IEnumerable into a comma-separated list</summary>
+   /// This takes each object out of the IEnumerable and prints it using it's ToString operator.
+   /// It then returns all of them as a comma separated list. If any of the items has the separator
+   /// appearing within it, it is quoted. If the quote character appears within any of the strings,
+   /// the quote character is simply removed.
+   public static string ToCSV<T> (this IEnumerable<T> collection, string separator = ",", string quote = "'") {
+      bool iFirst = true;
+      StringBuilder sb = new ();
+      foreach (var obj in collection) {
+         if (!iFirst) sb.Append (','); iFirst = false;
+         string s = (obj?.ToString () ?? "").Replace (quote, "");
+         if (s.Contains (separator)) s = $"{quote}{s}{quote}";
+         sb.Append (s);
+      }
+      return sb.ToString ();
+   }
+
+   /// <summary>Convert a string to a double - if the conversion fails, this silently returns 0</summary>
+   public static double ToDouble (this string s) {
+      double.TryParse (s, NumberStyles.Float, NumberFormatInfo.InvariantInfo, out double f);
+      return f;
+   }
+   /// <summary>Convert a string to an integer - if the conversion fails, this silently returns 0</summary>
+   public static int ToInt (this string s) {
+      if (int.TryParse (s, out int n)) return n;
+      if (s.IsBlank ()) return 0;
+      s = s.Trim ();
+      if (char.IsDigit (s[0])) return int.Parse (new string (s.TakeWhile (char.IsDigit).ToArray ()));
+      return 0;
+   }
+
+   /// <summary>Convert a C style char * pointer to a C# string</summary>
+   public static string ToUTF8 (this nint ptr)
+      => Marshal.PtrToStringUTF8 (ptr) ?? string.Empty;
+
+   /// <summary>Wrap an integer to a range within 0..max-1</summary>
+   public static int Wrap (this int n, int max) => (n + max) % max;
+
+   /// <summary>Rounds the double to be a multiple of the given least count</summary>
+   /// For example, <tt>13.532.Round(0.2)</tt> will return 13.6, since that is the closest multiple
+   /// of 0.2 near 13.532.
+   public static double Round (this double a, double leastcount) => leastcount * Math.Round (a / leastcount);
+
+}
+#endregion
+
+#region class EnumExtensions -----------------------------------------------------------------------
+/// <summary>Extension methods on various Nori-defined enums</summary>
+public static class EnumExtensions {
+   /// <summary>How many bytes to encode each pixel, with a given DIBitmap format</summary>
+   public static int BytesPerPixel (this DIBitmap.EFormat fmt) =>
+      fmt switch {
+         DIBitmap.EFormat.RGB8 => 3,
+         DIBitmap.EFormat.Gray8 => 1,
+         DIBitmap.EFormat.RGBA8 => 4,
+         _ => throw new BadCaseException (fmt)
+      };
+}
+#endregion