--- conflicted
+++ resolved
@@ -1,234 +1,230 @@
-// ────── ╔╗
-// ╔═╦╦═╦╦╬╣ PolyOps.cs
-// ║║║║╬║╔╣║ Continuation of the Poly class, implements various operations
-// ╚╩═╩═╩╝╚╝ ───────────────────────────────────────────────────────────────────────────────────────
-namespace Nori;
-
-// This file contains a number of 'operations' on Poly. 
-// All of them take a Poly and perform some operation on it, and return a modified
-// Poly (or set of Poly). 
-public partial class Poly {
-   // Operations ---------------------------------------------------------------   
-   /// <summary>Chamfers a Poly at a given node (returns null if not possible)</summary>
-   /// If the node number passed in the start or end node of an open pline, this 
-   /// return null. Otherwise, this is an 'interior' node, and there are two segments
-   /// touching at that node (a lead-in segment, and a lead-out segment). If either
-   /// of those segments are curved, or too short to take a chamfer, this returns 
-   /// null. 
-   /// dist1 is the distance from the corner along the lead-in segment, and dist2
-   /// is the distance from the corner along the lead-out segment. 
-   public Poly? Chamfer (int node, double dist1, double dist2) {
-      // Handle the special case where we are chamfering at node 0 of a 
-      // closed Poly (by rolling the poly and making it a chamfer at N-1)
-      if (IsClosed && (node == 0 || node == Count)) {
-         var r = Roll (1);
-         return r.IsCircle ? null : r.Chamfer (Count - 1, dist1, dist2); //No chamfer for circles
-      }
-
-      // If this is not an interior node, or if one of the two segments attached
-      // to the node is either an arc or too short, we return null
-      if (node <= 0 || node >= Count) return null;
-      Seg s1 = this[node - 1], s2 = this[node];
-      if (s1.IsArc || s2.IsArc || s1.Length <= dist1 || s2.Length <= dist2) return null;
-
-      // Use a PolyBuilder to build the chamfered poly. The target node where
-      // the chamfer is to be added is 'node'
-      PolyBuilder pb = new ();
-      for (int i = 0; i < mPts.Length; i++) {
-         Point2 pt = mPts[i];
-         // If we are going to add the target node, shift it forward by dist2
-         // along the lead-out segment slope (this is the end of the chamfer). See the code
-         // below that would have already added the beginning of the chamfer (the
-         // i == node - 1 check)
-         if (i == node) pt = pt.Polar (dist2, s2.Slope);
-
-         // This code adds all the other nodes (they could be the starts of line or arc
-         // segments, and we handle both by looking through the mExtra array). Note that
-         // we directly read the mExtra array rather than use Seg objects for better
-         // performance
-         if (HasArcs && i < mExtra.Length) {
-            var extra = mExtra[i];
-            if ((extra.Flags & EFlags.Arc) != 0) pb.Arc (pt, extra.Center, extra.Flags);
-            else pb.Line (pt);
-         } else 
-            pb.Line (pt);
-
-         // If we are heading towards the target node, add an new node for the beginning
-         // of the chamfer, by moving backwards by dist1 along the lead-in segment slope
-         if (i == node - 1) 
-            pb.Line (s2.A.Polar (-dist1, s1.Slope));
-      }
-      // Done, close the poly if needed and return it
-      if (IsClosed) pb.Close ();
-      return pb.Build ();
-   }
-
-   /// <summary>In-fillets a Poly at a given node (returns null if not possible)</summary>
-   /// If the node number passed in the start or end node of an open pline, this 
-   /// return null. Otherwise, this is an 'interior' node, and there are two segments
-   /// touching at that node (a lead-in segment, and a lead-out segment). If either
-   /// of those segments are curved, or too short to take a in-fillet, this returns null. 
-   /// <param name="radius">In-fillet radius</param>
-   /// <param name="left">Indicates how the in-fillet arc winds around target node</param>
-   public Poly? InFillet (int node, double radius, bool left) {
-      if (radius.IsZero ()) return null;
-      // Handle the special case where we are in-filleting at node 0 of a 
-      // closed Poly (by rolling the poly and making a in-fillet at N-1)
-      if (IsClosed && (node == 0 || node == Count)) {
-         var r = Roll (1);
-         return r.IsCircle ? null : r.InFillet (Count - 1, radius, left); // No Infillet for circles
-      }
-
-      // If this is not an interior node, or if one of the two segments attached
-      // to the node is either an arc or too short, we return null
-      if (node <= 0 || node >= Count) return null;
-      Seg s1 = this[node - 1], s2 = this[node];
-      if (s1.IsArc || s2.IsArc || s1.Length <= radius || s2.Length <= radius) return null;
-
-      // Use a PolyBuilder to build the in-filleted poly. The target node where
-      // the in-fillet is to be added is 'node'
-      PolyBuilder pb = new ();
-      for (int i = 0; i < mPts.Length; i++) {
-         Point2 pt = mPts[i];
-         // If we are going to add the target node, shift it forward by dist2
-         // along the lead-out segment slope (this is the end of the in-fillet). See the code
-         // below that would have already added the beginning of the in-fillet (the
-         // i == node - 1 check)
-         if (i == node) pt = pt.Polar (radius, s2.Slope);
-
-         // This code adds all the other nodes (they could be the starts of line or arc
-         // segments, and we handle both by looking through the mExtra array). Note that
-         // we directly read the mExtra array rather than use Seg objects for better
-         // performance
-         if (HasArcs && i < mExtra.Length) {
-            var extra = mExtra[i];
-            if ((extra.Flags & EFlags.Arc) != 0) pb.Arc (pt, extra.Center, extra.Flags);
-            else pb.Line (pt);
-         } else
-            pb.Line (pt);
-
-         // If we are heading towards the target node, add an new node for the beginning
-         // of the in-fillet, by moving backwards by dist1 along the lead-in segment slope
-         if (i == node - 1)
-            pb.Arc (s2.A.Polar (-radius, s1.Slope), s2.A, left ? EFlags.CW : EFlags.CCW);
-      }
-      // Done, close the poly if needed and return it
-      if (IsClosed) pb.Close ();
-      return pb.Build ();
-   }
-
-   /// <summary>Adds a step at a given node (returns null if not possible)</summary>
-   /// If the node number passed in the start or end node of an open pline, this 
-   /// return null. Otherwise, this is an 'interior' node, and there are two segments
-   /// touching at that node (a lead-in segment, and a lead-out segment). If either
-   /// of those segments are curved, or too short to make a step, this returns 
-   /// null. 
-   /// dist1 is the distance from the corner along the lead-in segment, and dist2
-   /// is the distance from the corner along the lead-out segment.
-   /// 'left' indicates how the step gets added w.r.t to the target node
-   /// 'pos' indicates the reference position w.r.t the lead-in and lead-out segments
-   public Poly? CornerStep (int node, double dist1, double dist2, ECornerOpFlags flags) {
-      // Handle the special case where we are in-filleting at node 0 of a 
-      // closed Poly (by rolling the poly and making a in-fillet at N-1)
-      if (IsClosed && (node == 0 || node == Count)) {
-         var r = Roll (1);
-         return r.IsCircle ? null : r.CornerStep (Count - 1, dist1, dist2, flags); // No corner step for circles
-      }
-
-      // If this is not an interior node, or if one of the two segments attached
-      // to the node is either an arc or too short, we return null
-      if (node <= 0 || node >= Count) return null;
-      var (onSameSide, nearLeadOut) = ((flags & ECornerOpFlags.SameSideOfBothSegments) != 0, (flags & ECornerOpFlags.NearLeadOut) != 0);
-      Seg s1 = this[node - 1], s2 = this[node];
-      if (s1.IsArc || s2.IsArc || (onSameSide && (s1.Length <= dist1 || s2.Length <= dist2))) return null;
-      // When the step is outside the actual poly, it should be possible to add the step even
-      // though the lengths are less than the desired step length
-      if (!onSameSide) {
-         if (nearLeadOut) {
-            if (s2.Length <= dist2) return null;
-         } else if (s1.Length <= dist1) return null;
-      }
-
-      // Use a PolyBuilder to build the in-filleted poly. The target node where
-      // the in-fillet is to be added is 'node'
-      PolyBuilder pb = new ();
-      for (int i = 0; i < mPts.Length; i++) {
-         Point2 pt = mPts[i];
-         // If we are going to add the target node, shift it forward by dist2
-         // along the lead-out segment slope (this is the end of the in-fillet). See the code
-         // below that would have already added the beginning of the in-fillet (the
-         // i == node - 1 check)
-         if (i == node) pt = pt.Polar ((onSameSide || nearLeadOut) ? dist2 : -dist2, s2.Slope);
-
-         // This code adds all the other nodes (they could be the starts of line or arc
-         // segments, and we handle both by looking through the mExtra array). Note that
-         // we directly read the mExtra array rather than use Seg objects for better
-         // performance
-         if (HasArcs && i < mExtra.Length) {
-            var extra = mExtra[i];
-            if ((extra.Flags & EFlags.Arc) != 0) pb.Arc (pt, extra.Center, extra.Flags);
-            else pb.Line (pt);
-         } else
-            pb.Line (pt);
-
-         // If we are heading towards the target node, add an new node for the beginning
-         // of the step, by moving backwards or forwards depending on the pick point by dist1 along the lead-in segment slope
-         if (i == node - 1) {
-            var st = s2.A.Polar ((onSameSide || !nearLeadOut) ? -dist1 : dist1, s1.Slope);
-            pb.Line (st);
-            pb.Line (st.Polar ((onSameSide || nearLeadOut) ? dist2 : -dist2, s2.Slope));
-         }
-      }
-      // Done, close the poly if needed and return it
-      if (IsClosed) pb.Close ();
-      return pb.Build ();
-   }
-
-   /// <summary>Creates and returns a new reversed Poly of 'this'</summary>
-   public Poly Reverse () {
-      if (!HasArcs) return new ([.. mPts.Reverse ()], [], mFlags);
-      PolyBuilder builder = new ();
-      const EFlags Mask = EFlags.CW | EFlags.CCW;
-      for (int i = Count - 1; i >= 0; i--) {
-         Seg s = this[i];
-         if (s.IsArc) builder.Arc (s.B, s.Center, s.Flags ^ Mask);
-         else builder.Line (s.B);
-      }
-      if (!IsClosed) builder.Line (A); else builder.Close ();
-      return builder.Build ();
-   }
-
-   /// <summary>'Rolls' a closed Poly so that node N becomes the starting node</summary>
-   /// This returns a new Poly that looks identical, but whose start point is different. 
-   /// It is mainly used to simplify some routines (like Chamfer) so they never have to 
-   /// deal with the case where the Chamfer takes places at node 0 (which is both the start
-   /// and end of the Poly). Instead of having to treat that as a special case, we just 
-   /// Roll the Poly and now the node for chamfering becomes an interior node, which simplifies
-   /// the logic. 
-   public Poly Roll (int n) {
-<<<<<<< HEAD
-      if (!IsClosed) throw new InvalidOperationException ("Poly.Roll() works only with closed plines");
-=======
-      if (IsCircle) return this;
-      if (!IsClosed) throw new InvalidOperationException ("Pline.Roll() works only with closed plines");
->>>>>>> 79b68a50
-      if (!HasArcs) return new ([.. mPts.Roll (n)], [], mFlags);
-      var knots = mExtra.ToList ();
-      while (knots.Count < mPts.Length) knots.Add (new (Point2.Nil, 0));
-      return new ([.. mPts.Roll (n)], [.. knots.Roll (n)], mFlags);
-   }
-
-   /// <summary>Flags to perform some corner operations like fillet, corner-step etc</summary>
-   [Flags]
-   public enum ECornerOpFlags : ushort {
-      None = 0,
-      /// <summary>Reference point on the left of the nearest segment</summary>
-      Left = 1,
-      /// <summary>Reference point nearer to the lead-out segment. If this flag is not set, then the point is nearer to the lead-in segment</summary>
-      NearLeadOut = 2,
-      /// <summary>Reference point is on the same side of both the lead-in and lead-out segments</summary>
-      SameSideOfBothSegments = 4,
-      /// <summary>The closest seg closer to horizontal than vertical</summary>
-      Horz = 8
-   }
-}
+// ────── ╔╗
+// ╔═╦╦═╦╦╬╣ PolyOps.cs
+// ║║║║╬║╔╣║ Continuation of the Poly class, implements various operations
+// ╚╩═╩═╩╝╚╝ ───────────────────────────────────────────────────────────────────────────────────────
+namespace Nori;
+
+// This file contains a number of 'operations' on Poly. 
+// All of them take a Poly and perform some operation on it, and return a modified
+// Poly (or set of Poly). 
+public partial class Poly {
+   // Operations ---------------------------------------------------------------   
+   /// <summary>Chamfers a Poly at a given node (returns null if not possible)</summary>
+   /// If the node number passed in the start or end node of an open pline, this 
+   /// return null. Otherwise, this is an 'interior' node, and there are two segments
+   /// touching at that node (a lead-in segment, and a lead-out segment). If either
+   /// of those segments are curved, or too short to take a chamfer, this returns 
+   /// null. 
+   /// dist1 is the distance from the corner along the lead-in segment, and dist2
+   /// is the distance from the corner along the lead-out segment. 
+   public Poly? Chamfer (int node, double dist1, double dist2) {
+      // Handle the special case where we are chamfering at node 0 of a 
+      // closed Poly (by rolling the poly and making it a chamfer at N-1)
+      if (IsClosed && (node == 0 || node == Count)) {
+         var r = Roll (1);
+         return r.IsCircle ? null : r.Chamfer (Count - 1, dist1, dist2); //No chamfer for circles
+      }
+
+      // If this is not an interior node, or if one of the two segments attached
+      // to the node is either an arc or too short, we return null
+      if (node <= 0 || node >= Count) return null;
+      Seg s1 = this[node - 1], s2 = this[node];
+      if (s1.IsArc || s2.IsArc || s1.Length <= dist1 || s2.Length <= dist2) return null;
+
+      // Use a PolyBuilder to build the chamfered poly. The target node where
+      // the chamfer is to be added is 'node'
+      PolyBuilder pb = new ();
+      for (int i = 0; i < mPts.Length; i++) {
+         Point2 pt = mPts[i];
+         // If we are going to add the target node, shift it forward by dist2
+         // along the lead-out segment slope (this is the end of the chamfer). See the code
+         // below that would have already added the beginning of the chamfer (the
+         // i == node - 1 check)
+         if (i == node) pt = pt.Polar (dist2, s2.Slope);
+
+         // This code adds all the other nodes (they could be the starts of line or arc
+         // segments, and we handle both by looking through the mExtra array). Note that
+         // we directly read the mExtra array rather than use Seg objects for better
+         // performance
+         if (HasArcs && i < mExtra.Length) {
+            var extra = mExtra[i];
+            if ((extra.Flags & EFlags.Arc) != 0) pb.Arc (pt, extra.Center, extra.Flags);
+            else pb.Line (pt);
+         } else 
+            pb.Line (pt);
+
+         // If we are heading towards the target node, add an new node for the beginning
+         // of the chamfer, by moving backwards by dist1 along the lead-in segment slope
+         if (i == node - 1) 
+            pb.Line (s2.A.Polar (-dist1, s1.Slope));
+      }
+      // Done, close the poly if needed and return it
+      if (IsClosed) pb.Close ();
+      return pb.Build ();
+   }
+
+   /// <summary>In-fillets a Poly at a given node (returns null if not possible)</summary>
+   /// If the node number passed in the start or end node of an open pline, this 
+   /// return null. Otherwise, this is an 'interior' node, and there are two segments
+   /// touching at that node (a lead-in segment, and a lead-out segment). If either
+   /// of those segments are curved, or too short to take a in-fillet, this returns null. 
+   /// <param name="radius">In-fillet radius</param>
+   /// <param name="left">Indicates how the in-fillet arc winds around target node</param>
+   public Poly? InFillet (int node, double radius, bool left) {
+      if (radius.IsZero ()) return null;
+      // Handle the special case where we are in-filleting at node 0 of a 
+      // closed Poly (by rolling the poly and making a in-fillet at N-1)
+      if (IsClosed && (node == 0 || node == Count)) {
+         var r = Roll (1);
+         return r.IsCircle ? null : r.InFillet (Count - 1, radius, left); // No Infillet for circles
+      }
+
+      // If this is not an interior node, or if one of the two segments attached
+      // to the node is either an arc or too short, we return null
+      if (node <= 0 || node >= Count) return null;
+      Seg s1 = this[node - 1], s2 = this[node];
+      if (s1.IsArc || s2.IsArc || s1.Length <= radius || s2.Length <= radius) return null;
+
+      // Use a PolyBuilder to build the in-filleted poly. The target node where
+      // the in-fillet is to be added is 'node'
+      PolyBuilder pb = new ();
+      for (int i = 0; i < mPts.Length; i++) {
+         Point2 pt = mPts[i];
+         // If we are going to add the target node, shift it forward by dist2
+         // along the lead-out segment slope (this is the end of the in-fillet). See the code
+         // below that would have already added the beginning of the in-fillet (the
+         // i == node - 1 check)
+         if (i == node) pt = pt.Polar (radius, s2.Slope);
+
+         // This code adds all the other nodes (they could be the starts of line or arc
+         // segments, and we handle both by looking through the mExtra array). Note that
+         // we directly read the mExtra array rather than use Seg objects for better
+         // performance
+         if (HasArcs && i < mExtra.Length) {
+            var extra = mExtra[i];
+            if ((extra.Flags & EFlags.Arc) != 0) pb.Arc (pt, extra.Center, extra.Flags);
+            else pb.Line (pt);
+         } else
+            pb.Line (pt);
+
+         // If we are heading towards the target node, add an new node for the beginning
+         // of the in-fillet, by moving backwards by dist1 along the lead-in segment slope
+         if (i == node - 1)
+            pb.Arc (s2.A.Polar (-radius, s1.Slope), s2.A, left ? EFlags.CW : EFlags.CCW);
+      }
+      // Done, close the poly if needed and return it
+      if (IsClosed) pb.Close ();
+      return pb.Build ();
+   }
+
+   /// <summary>Adds a step at a given node (returns null if not possible)</summary>
+   /// If the node number passed in the start or end node of an open pline, this 
+   /// return null. Otherwise, this is an 'interior' node, and there are two segments
+   /// touching at that node (a lead-in segment, and a lead-out segment). If either
+   /// of those segments are curved, or too short to make a step, this returns 
+   /// null. 
+   /// dist1 is the distance from the corner along the lead-in segment, and dist2
+   /// is the distance from the corner along the lead-out segment.
+   /// 'left' indicates how the step gets added w.r.t to the target node
+   /// 'pos' indicates the reference position w.r.t the lead-in and lead-out segments
+   public Poly? CornerStep (int node, double dist1, double dist2, ECornerOpFlags flags) {
+      // Handle the special case where we are in-filleting at node 0 of a 
+      // closed Poly (by rolling the poly and making a in-fillet at N-1)
+      if (IsClosed && (node == 0 || node == Count)) {
+         var r = Roll (1);
+         return r.IsCircle ? null : r.CornerStep (Count - 1, dist1, dist2, flags); // No corner step for circles
+      }
+
+      // If this is not an interior node, or if one of the two segments attached
+      // to the node is either an arc or too short, we return null
+      if (node <= 0 || node >= Count) return null;
+      var (onSameSide, nearLeadOut) = ((flags & ECornerOpFlags.SameSideOfBothSegments) != 0, (flags & ECornerOpFlags.NearLeadOut) != 0);
+      Seg s1 = this[node - 1], s2 = this[node];
+      if (s1.IsArc || s2.IsArc || (onSameSide && (s1.Length <= dist1 || s2.Length <= dist2))) return null;
+      // When the step is outside the actual poly, it should be possible to add the step even
+      // though the lengths are less than the desired step length
+      if (!onSameSide) {
+         if (nearLeadOut) {
+            if (s2.Length <= dist2) return null;
+         } else if (s1.Length <= dist1) return null;
+      }
+
+      // Use a PolyBuilder to build the in-filleted poly. The target node where
+      // the in-fillet is to be added is 'node'
+      PolyBuilder pb = new ();
+      for (int i = 0; i < mPts.Length; i++) {
+         Point2 pt = mPts[i];
+         // If we are going to add the target node, shift it forward by dist2
+         // along the lead-out segment slope (this is the end of the in-fillet). See the code
+         // below that would have already added the beginning of the in-fillet (the
+         // i == node - 1 check)
+         if (i == node) pt = pt.Polar ((onSameSide || nearLeadOut) ? dist2 : -dist2, s2.Slope);
+
+         // This code adds all the other nodes (they could be the starts of line or arc
+         // segments, and we handle both by looking through the mExtra array). Note that
+         // we directly read the mExtra array rather than use Seg objects for better
+         // performance
+         if (HasArcs && i < mExtra.Length) {
+            var extra = mExtra[i];
+            if ((extra.Flags & EFlags.Arc) != 0) pb.Arc (pt, extra.Center, extra.Flags);
+            else pb.Line (pt);
+         } else
+            pb.Line (pt);
+
+         // If we are heading towards the target node, add an new node for the beginning
+         // of the step, by moving backwards or forwards depending on the pick point by dist1 along the lead-in segment slope
+         if (i == node - 1) {
+            var st = s2.A.Polar ((onSameSide || !nearLeadOut) ? -dist1 : dist1, s1.Slope);
+            pb.Line (st);
+            pb.Line (st.Polar ((onSameSide || nearLeadOut) ? dist2 : -dist2, s2.Slope));
+         }
+      }
+      // Done, close the poly if needed and return it
+      if (IsClosed) pb.Close ();
+      return pb.Build ();
+   }
+
+   /// <summary>Creates and returns a new reversed Poly of 'this'</summary>
+   public Poly Reverse () {
+      if (!HasArcs) return new ([.. mPts.Reverse ()], [], mFlags);
+      PolyBuilder builder = new ();
+      const EFlags Mask = EFlags.CW | EFlags.CCW;
+      for (int i = Count - 1; i >= 0; i--) {
+         Seg s = this[i];
+         if (s.IsArc) builder.Arc (s.B, s.Center, s.Flags ^ Mask);
+         else builder.Line (s.B);
+      }
+      if (!IsClosed) builder.Line (A); else builder.Close ();
+      return builder.Build ();
+   }
+
+   /// <summary>'Rolls' a closed Poly so that node N becomes the starting node</summary>
+   /// This returns a new Poly that looks identical, but whose start point is different. 
+   /// It is mainly used to simplify some routines (like Chamfer) so they never have to 
+   /// deal with the case where the Chamfer takes places at node 0 (which is both the start
+   /// and end of the Poly). Instead of having to treat that as a special case, we just 
+   /// Roll the Poly and now the node for chamfering becomes an interior node, which simplifies
+   /// the logic. 
+   public Poly Roll (int n) {
+      if (IsCircle) return this;
+      if (!IsClosed) throw new InvalidOperationException ("Poly.Roll() works only with closed plines");
+      if (!HasArcs) return new ([.. mPts.Roll (n)], [], mFlags);
+      var knots = mExtra.ToList ();
+      while (knots.Count < mPts.Length) knots.Add (new (Point2.Nil, 0));
+      return new ([.. mPts.Roll (n)], [.. knots.Roll (n)], mFlags);
+   }
+
+   /// <summary>Flags to perform some corner operations like fillet, corner-step etc</summary>
+   [Flags]
+   public enum ECornerOpFlags : ushort {
+      None = 0,
+      /// <summary>Reference point on the left of the nearest segment</summary>
+      Left = 1,
+      /// <summary>Reference point nearer to the lead-out segment. If this flag is not set, then the point is nearer to the lead-in segment</summary>
+      NearLeadOut = 2,
+      /// <summary>Reference point is on the same side of both the lead-in and lead-out segments</summary>
+      SameSideOfBothSegments = 4,
+      /// <summary>The closest seg closer to horizontal than vertical</summary>
+      Horz = 8
+   }
+}