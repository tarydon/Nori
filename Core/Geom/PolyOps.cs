--- conflicted
+++ resolved
@@ -1,683 +1,682 @@
-// ────── ╔╗
-// ╔═╦╦═╦╦╬╣ PolyOps.cs
-// ║║║║╬║╔╣║ Continuation of the Poly class, implements various operations
-// ╚╩═╩═╩╝╚╝ ───────────────────────────────────────────────────────────────────────────────────────
-namespace Nori;
-
-// This file contains a number of 'operations' on Poly.
-// All of them take a Poly and perform some operation on it, and return a modified
-// Poly (or set of Poly).
-public partial class Poly {
-   // Operations ---------------------------------------------------------------
-   /// <summary>Chamfers a Poly at a given node (returns null if not possible)</summary>
-   /// If the node number passed in the start or end node of an open pline, this
-   /// return null. Otherwise, this is an 'interior' node, and there are two segments
-   /// touching at that node (a lead-in segment, and a lead-out segment). If either
-   /// of those segments are curved, or too short to take a chamfer, this returns
-   /// null.
-   /// dist1 is the distance from the corner along the lead-in segment, and dist2
-   /// is the distance from the corner along the lead-out segment.
-   public Poly? Chamfer (int node, double dist1, double dist2) {
-      if (IsCircle) return null; // No chamfer for circles
-      // Handle the special case where we are chamfering at node 0 of a
-      // closed Poly (by rolling the poly and making it a chamfer at N-1)
-      if (IsClosed && (node == 0 || node == Count))
-         return Roll (1).Chamfer (Count - 1, dist1, dist2);
-
-      // If this is not an interior node, or if one of the two segments attached
-      // to the node is either an arc or too short, we return null
-      if (node <= 0 || node >= Count) return null;
-      Seg s1 = this[node - 1], s2 = this[node];
-      if (s1.IsArc || s2.IsArc || s1.Length <= dist1 || s2.Length <= dist2) return null;
-
-      // Use a PolyBuilder to build the chamfered poly. The target node where
-      // the chamfer is to be added is 'node'
-      PolyBuilder pb = new ();
-      for (int i = 0; i < mPts.Length; i++) {
-         Point2 pt = mPts[i];
-         // If we are going to add the target node, shift it forward by dist2
-         // along the lead-out segment slope (this is the end of the chamfer). See the code
-         // below that would have already added the beginning of the chamfer (the
-         // i == node - 1 check)
-         if (i == node) pt = pt.Polar (dist2, s2.Slope);
-
-         // This code adds all the other nodes (they could be the starts of line or arc
-         // segments, and we handle both by looking through the mExtra array). Note that
-         // we directly read the mExtra array rather than use Seg objects for better
-         // performance
-         if (HasArcs && i < Extra.Length) {
-            var extra = Extra[i];
-            if ((extra.Flags & EFlags.Arc) != 0) pb.Arc (pt, extra.Center, extra.Flags);
-            else pb.Line (pt);
-         } else
-            pb.Line (pt);
-
-         // If we are heading towards the target node, add an new node for the beginning
-         // of the chamfer, by moving backwards by dist1 along the lead-in segment slope
-         if (i == node - 1)
-            pb.Line (s2.A.Polar (-dist1, s1.Slope));
-      }
-      // Done, close the poly if needed and return it
-      if (IsClosed) pb.Close ();
-      return pb.Build ();
-   }
-
-   /// <summary>In-fillets a Poly at a given node (returns null if not possible)</summary>
-   /// If the node number passed in the start or end node of an open pline, this
-   /// return null. Otherwise, this is an 'interior' node, and there are two segments
-   /// touching at that node (a lead-in segment, and a lead-out segment). If either
-   /// of those segments are curved, or too short to take a in-fillet, this returns null.
-   /// of those segments are curved, or too short to take a in-fillet, this returns null.
-   public Poly? InFillet (int node, double radius, bool left) {
-      if (IsCircle || radius.IsZero ()) return null; // No Infillet for circles
-      // Handle the special case where we are in-filleting at node 0 of a
-      // closed Poly (by rolling the poly and making a in-fillet at N-1)
-      if (IsClosed && (node == 0 || node == Count))
-         return Roll (1).InFillet (Count - 1, radius, left);
-
-      // If this is not an interior node, or if one of the two segments attached
-      // to the node is either an arc or too short, we return null
-      if (node <= 0 || node >= Count) return null;
-      Seg s1 = this[node - 1], s2 = this[node];
-      if (s1.IsArc || s2.IsArc || s1.Length <= radius || s2.Length <= radius) return null;
-
-      // Use a PolyBuilder to build the in-filleted poly. The target node where
-      // the in-fillet is to be added is 'node'
-      PolyBuilder pb = new ();
-      for (int i = 0; i < mPts.Length; i++) {
-         Point2 pt = mPts[i];
-         // If we are going to add the target node, shift it forward by dist2
-         // along the lead-out segment slope (this is the end of the in-fillet). See the code
-         // below that would have already added the beginning of the in-fillet (the
-         // i == node - 1 check)
-         if (i == node) pt = pt.Polar (radius, s2.Slope);
-
-         // This code adds all the other nodes (they could be the starts of line or arc
-         // segments, and we handle both by looking through the mExtra array). Note that
-         // we directly read the mExtra array rather than use Seg objects for better
-         // performance
-         if (HasArcs && i < Extra.Length) {
-            var extra = Extra[i];
-            if ((extra.Flags & EFlags.Arc) != 0) pb.Arc (pt, extra.Center, extra.Flags);
-            else pb.Line (pt);
-         } else
-            pb.Line (pt);
-
-         // If we are heading towards the target node, add an new node for the beginning
-         // of the in-fillet, by moving backwards by dist1 along the lead-in segment slope
-         if (i == node - 1)
-            pb.Arc (s2.A.Polar (-radius, s1.Slope), s2.A, left ? EFlags.CW : EFlags.CCW);
-      }
-      // Done, close the poly if needed and return it
-      if (IsClosed) pb.Close ();
-      return pb.Build ();
-   }
-
-   /// <summary>Adds a step at a given node (returns null if not possible)</summary>
-   /// If the node number passed in the start or end node of an open pline, this
-   /// return null. Otherwise, this is an 'interior' node, and there are two segments
-   /// touching at that node (a lead-in segment, and a lead-out segment). If either
-   /// of those segments are curved, or too short to make a step, this returns
-   /// null.
-   /// dist1 is the distance from the corner along the lead-in segment, and dist2
-   /// is the distance from the corner along the lead-out segment.
-   /// 'left' indicates how the step gets added w.r.t to the target node
-   /// 'pos' indicates the reference position w.r.t the lead-in and lead-out segments
-   public Poly? CornerStep (int node, double dist1, double dist2, ECornerOpFlags flags) {
-      if (IsCircle) return null; // No Corner-step for circles.
-      // Handle the special case where we are in-filleting at node 0 of a
-      // closed Poly (by rolling the poly and making a in-fillet at N-1)
-      if (IsClosed && (node == 0 || node == Count))
-         return Roll (1).CornerStep (Count - 1, dist1, dist2, flags);
-
-      // If this is not an interior node, or if one of the two segments attached
-      // to the node is either an arc or too short, we return null
-      if (node <= 0 || node >= Count) return null;
-      var (onSameSide, nearLeadOut) = ((flags & ECornerOpFlags.SameSideOfBothSegments) != 0, (flags & ECornerOpFlags.NearLeadOut) != 0);
-      Seg s1 = this[node - 1], s2 = this[node];
-      if (s1.IsArc || s2.IsArc || (onSameSide && (s1.Length <= dist1 || s2.Length <= dist2))) return null;
-      // When the step is outside the actual poly, it should be possible to add the step even
-      // though the lengths are less than the desired step length
-      if (!onSameSide) {
-         if (nearLeadOut) {
-            if (s2.Length <= dist2) return null;
-         } else if (s1.Length <= dist1) return null;
-      }
-
-      // Use a PolyBuilder to build the in-filleted poly. The target node where
-      // the in-fillet is to be added is 'node'
-      PolyBuilder pb = new ();
-      for (int i = 0; i < mPts.Length; i++) {
-         Point2 pt = mPts[i];
-         // If we are going to add the target node, shift it forward by dist2
-         // along the lead-out segment slope (this is the end of the in-fillet). See the code
-         // below that would have already added the beginning of the in-fillet (the
-         // i == node - 1 check)
-         if (i == node) pt = pt.Polar ((onSameSide || nearLeadOut) ? dist2 : -dist2, s2.Slope);
-
-         // This code adds all the other nodes (they could be the starts of line or arc
-         // segments, and we handle both by looking through the mExtra array). Note that
-         // we directly read the mExtra array rather than use Seg objects for better
-         // performance
-         if (HasArcs && i < Extra.Length) {
-            var extra = Extra[i];
-            if ((extra.Flags & EFlags.Arc) != 0) pb.Arc (pt, extra.Center, extra.Flags);
-            else pb.Line (pt);
-         } else
-            pb.Line (pt);
-
-         // If we are heading towards the target node, add an new node for the beginning
-         // of the step, by moving backwards or forwards depending on the pick point by dist1 along the lead-in segment slope
-         if (i == node - 1) {
-            var st = s2.A.Polar ((onSameSide || !nearLeadOut) ? -dist1 : dist1, s1.Slope);
-            pb.Line (st);
-            pb.Line (st.Polar ((onSameSide || nearLeadOut) ? dist2 : -dist2, s2.Slope));
-         }
-      }
-      // Done, close the poly if needed and return it
-      if (IsClosed) pb.Close ();
-      return pb.Build ();
-   }
-
-   /// <summary>Add a fillet at a given node (returns null if not possible)</summary>
-   /// If the node number passed in the start or end node of an open pline, this
-   /// return null. Otherwise, this is an 'interior' node, and there are two segments
-   /// touching at that node (a lead-in segment, and a lead-out segment). If either
-   /// of those segments are curved, or too short to take a fillet, this returns null.
-   /// <param name="node">The node to apply the fillet at</param>
-   /// <param name="radius">Fillet radius</param>
-   public Poly? Fillet (int node, double radius) {
-      if (IsCircle || radius.IsZero ()) return null; // No Fillet for circles
-      // Handle the special case where we are filleting at node 0 of a
-      // closed Poly (by rolling the poly and making a fillet at N-1)
-      if (IsClosed && (node == 0 || node == Count))
-         return Roll (1).Fillet (Count - 1, radius);
-
-      // If this is not an interior node, or if one of the two segments attached
-      // to the node is either an arc or too short, we return null
-      if (node <= 0 || node >= Count) return null;
-      Seg s1 = this[node - 1], s2 = this[node];
-      if (s1.IsArc || s2.IsArc) return null;
-      var turnAngle = GetTurnAngle (node);
-
-      // Find the tangent points for the fillet by shifting the common vertex along the slope of each line
-      double len = Math.Abs (radius / Math.Tan ((Lib.PI - turnAngle) / 2));
-      if (s1.Length <= len || s2.Length <= len) return null;
-
-      // Use a PolyBuilder to build the fillet poly. The target node where
-      // the fillet is to be added is 'node'
-      PolyBuilder pb = new ();
-
-      for (int i = 0; i < Count; i++) {
-         Point2 pt = mPts[i];
-         // If we are going to add the target node, shift it forward by len
-         // along the lead-out segment slope (this is the end of the fillet). See the code
-         // below that would have already added the beginning of the fillet (the
-         // i == node - 1 check)
-         if (i == node) pt = pt.Polar (len, s2.Slope);
-
-         // This code adds all the other nodes (they could be the starts of line or arc
-         // segments, and we handle both by looking through the mExtra array). Note that
-         // we directly read the mExtra array rather than use Seg objects for better
-         // performance
-         if (HasArcs && i < Extra.Length) {
-            var extra = Extra[i];
-            if ((extra.Flags & EFlags.Arc) != 0) pb.Arc (pt, extra.Center, extra.Flags);
-            else pb.Line (pt);
-         } else
-            pb.Line (pt);
-
-         // If we are heading towards the target node, add a new node for the beginning
-         // of the fillet, by moving backwards by len along the lead-in segment slope
-         if (i == node - 1) {
-            var start = s2.A.Polar (-len, s1.Slope); var pt1 = start + (s2.A - start).Perpendicular ();
-            var end = s2.A.Polar (len, s2.Slope); var pt2 = end + (end - s2.A).Perpendicular ();
-            var winding = turnAngle > 0 ? EFlags.CCW : EFlags.CW;
-            pb.Arc (start, Geo.LineXLine (start, pt1, end, pt2), winding);
-         }
-      }
-      // Done, close the poly if needed and return it
-      if (IsClosed) pb.Close ();
-      return pb.Build ();
-   }
-
-   /// <summary>Inserts V notch on the specified seg (returns null if not possible)</summary>
-   /// <param name="centerOffset">Offset of the notch-center, from start of the seg</param>
-   /// <param name="width">Width of V notch</param>
-   /// <param name="depth">Depth of V notch</param>
-   public Poly? VNotch (int seg, double centerOffset, double width, double depth) {
-      Seg s = this[seg];
-      if (!s.IsLine || centerOffset < width / 2 || s.Length < (centerOffset + width / 2) || depth.IsZero ()) return null; // Check: Notch fits the given seg length.
-
-      PolyBuilder pb = new ();
-      // Precompute values now, and keep the loop below clean.
-      (double slope, double slope2) = (s.Slope, s.Slope + (depth > 0 ? Lib.HalfPI : -Lib.HalfPI));
-      double offset = centerOffset - (width / 2); // Portion of seg leading upto notch
-
-      for (int i = 0; i < Count; i++) {
-         Point2 pt = mPts[i];
-         // This code adds all the other nodes (they could be the starts of line or arc
-         // segments, and we handle both by looking through the mExtra array). Note that
-         // we directly read the mExtra array rather than use Seg objects for better
-         // performance
-         if (HasArcs && i < Extra.Length) {
-            var extra = Extra[i];
-            if ((extra.Flags & EFlags.Arc) != 0) {
-               pb.Arc (pt, extra.Center, extra.Flags);
-               continue;
-            }
-         }
-         pb.Line (pt);
-         if (i == seg) {
-            if (!offset.IsZero ()) pb.Line (pt = pt.Polar (offset, slope));
-            pb.Line (pt.Polar (width / 2, slope).Polar (Math.Abs (depth), slope2));
-            pb.Line (pt.Polar (width, slope));
-         }
-      }
-      // Done, close the poly if needed and return it
-      if (IsClosed) return pb.Close ().Build ();
-      return pb.End (mPts[^1]);
-   }
-
-   /// <summary>Inserts edge recess (rect notch) on the specified seg (returns null if not possible)</summary>
-   /// <param name="left">Side of the seg, where the notch unfurls</param>
-   /// <param name="centerOffset">Offset of the notch-center, from start of the seg</param>
-   /// <param name="width">Width of rect notch</param>
-   /// <param name="depth">Depth of rect notch</param>
-   public Poly? EdgeRecess (int seg, bool left, double centerOffset, double width, double depth) {
-      Seg s = this[seg];
-      if (!s.IsLine || centerOffset < width / 2 || s.Length < (centerOffset + width / 2)) return null; // Check: Notch fits the given seg length.
-
-      PolyBuilder pb = new ();
-      // Precompute values now, and keep the loop below clean.
-      (double slope, double slope2) = (s.Slope, s.Slope + (left ? Lib.HalfPI : -Lib.HalfPI));
-      double offset = centerOffset - (width / 2); // Portion of seg leading upto notch
-      double offset2 = s.Length - (offset + width); // Portion of seg remaining after the notch
-
-      for (int i = 0; i < Count; i++) {
-         Point2 pt = mPts[i];
-         // This code adds all the other nodes (they could be the starts of line or arc
-         // segments, and we handle both by looking through the mExtra array). Note that
-         // we directly read the mExtra array rather than use Seg objects for better
-         // performance
-         if (HasArcs && i < Extra.Length) {
-            var extra = Extra[i];
-            if ((extra.Flags & EFlags.Arc) != 0) {
-               pb.Arc (pt, extra.Center, extra.Flags);
-               continue;
-            }
-         }
-         pb.Line (pt);
-         if (i == seg) {
-            if (!offset.IsZero ()) pb.Line (pt = pt.Polar (offset, slope));
-            pb.Line (pt = pt.Polar (depth, slope2));
-            pb.Line (pt = pt.Polar (width, slope));
-            if (!offset2.IsZero ()) pb.Line (pt.Polar (-depth, slope2));
-         }
-      }
-      // Done, close the poly if needed and return it
-      if (IsClosed) return pb.Close ().Build ();
-      return pb.End (mPts[^1]);
-   }
-
-<<<<<<< HEAD
-   /// <summary>Extends the specified seg about given lie, and returns resultant polys, if any.</summary>
-   /// <param name="segIdx">The segment to extend</param>
-   /// <param name="lie">Indicates the direction to extend</param>
-   /// <param name="dist">If not 0, specifies the extension limit</param>
-   /// <param name="polySoup">Set of polys to extend against</param>
-   public IEnumerable<Poly> ExtendedSeg (int segIdx, double lie, double dist, IEnumerable<Poly> polySoup) {
-      // Find all the "extended" intersections along the given segment with the rest of the segments.
-      // Note: When a seg is extended, it may also fragment the poly into multiple polys!
-      // Open poly fragments unless the end segs grow outwards. Closed poly converts into an open poly.
-      if (IsCircle) yield break; // Circle cannot extend
-      Seg seg = this[segIdx];
-      bool fwd = lie > 0.5; // Extend forward/backward
-      bool limitDist = !dist.IsZero ();
-      double extendLie = double.NaN;
-      if (seg.IsLine) {
-         if (limitDist) extendLie = fwd ? 1 + (dist / seg.Length) : -(dist / seg.Length);
-         else if (!CanExtend (seg, fwd, polySoup, out extendLie))
-            yield break;
-      } else {
-         if (!CanExtendArc (seg, fwd, polySoup, out extendLie)) {
-            if (seg.IsArc) { // Nothing stops it from becoming a full circle
-               yield return Circle (seg.Center, seg.Radius);
-               // Is this single arc, or part of open or closed poly!!!
-               if (Count == 1) yield break;
-               if (IsClosed) {
-                  var poly = Roll (segIdx + 1); // And remove the last seg
-                  var extra = poly.Extra.Length == poly.Count ? poly.Extra[..^1] : poly.Extra;
-                  yield return new Poly (poly.Pts, extra, mFlags & ~EFlags.Closed);
-                  yield break;
-               }
-               // Open poly: Once "arc" seg is detached, the poly fragments into two more fragments.
-               if (segIdx > 0) {
-                  List<Point2> pts = [.. Pts[..(segIdx + 1)]]; // First split section
-                  int cExtra2 = Math.Min (Extra.Length, segIdx);
-                  yield return new Poly ([.. pts], Extra[..cExtra2], mFlags & ~EFlags.Closed);
-               }
-               if (Count - segIdx - 1 > 0) {
-                  List<Point2> pts = [.. Pts[(segIdx + 1)..]]; // Second split section
-                  int cExtra2 = Math.Min (Extra.Length, segIdx + 1);
-                  yield return new Poly ([.. pts], Extra[cExtra2..], mFlags & ~EFlags.Closed);
-               }
-            }
-            yield break;
-         }
-      }
-
-      Point2 ptExt = seg.GetPointAt (extendLie);
-      if (IsClosed) {
-         var poly = Roll (fwd ? segIdx + 1 : segIdx);
-         List<Point2> pts = [.. poly.Pts];
-         if (fwd) pts.Add (ptExt);
-         else { pts.Add (pts[0]); pts[0] = ptExt; }
-         yield return new Poly ([.. pts], poly.Extra, poly.mFlags & ~EFlags.Closed);
-         yield break;
-      }
-
-      // Open poly - may split into two open polys, one of which is extended
-      int nextIdx = fwd ? segIdx + 1 : segIdx; // Next poly begin!
-      int cExtra = Math.Min (Extra.Length, nextIdx);
-      if (nextIdx > 0) {
-         List<Point2> pts = [.. Pts[..(nextIdx + 1)]]; // First split section
-         if (fwd) pts[^1] = ptExt;
-         yield return new Poly ([.. pts], Extra[..cExtra], mFlags);
-      }
-      if (Count - nextIdx + 1 > 1) {
-         List<Point2> pts = [.. Pts[(nextIdx)..]]; // Second split section
-         if (!fwd) pts[0] = ptExt;
-         yield return new Poly ([.. pts], Extra[cExtra..], mFlags);
-      }
-
-      static bool CanExtend (Seg seg, bool fwd, IEnumerable<Poly> polySoup, out double extendLie) {
-         Span<Point2> buffer = stackalloc Point2[2];
-         (double fwdCutoff, double revCutoff) = (1 + Lib.Epsilon, 0 - Lib.Epsilon);
-         (double fwdExt, double revExt) = (1000, -1000);
-         foreach (var s in polySoup.SelectMany (p => p.Segs)) {
-            foreach (var pt in seg.Intersect (s, buffer, finite: false)) {
-               double lie = seg.GetLie (pt);
-               if (fwd) {
-                  if (lie > fwdCutoff) fwdExt = Math.Min (fwdExt, lie);
-               } else {
-                  if (lie < revCutoff) revExt = Math.Max (revExt, lie);
-               }
-            }
-         }
-         extendLie = fwd ? fwdExt : revExt;
-         return fwd ? fwdExt != 1000 : revExt != -1000;
-      }
-
-      static bool CanExtendArc (Seg seg, bool fwd, IEnumerable<Poly> polySoup, out double extendLie) {
-         Span<Point2> buffer = stackalloc Point2[2];
-         (double fwdCutoff, double revCutoff) = (1 + Lib.Epsilon, 0 - Lib.Epsilon);
-         (double fwdExt, double revExt) = (1000, -1000);
-         // Need lies to either be (+) or (-) along the arc extension path, based on "fwd" parameter.
-         (double s, double e) = seg.GetStartAndEndAngles ();
-         double span = e - s;
-         double circumSpans = Lib.TwoPI / Math.Abs (span); // How many spans span the full circle?
-         foreach (var oseg in polySoup.SelectMany (p => p.Segs)) {
-            foreach (var pt in seg.Intersect (oseg, buffer, finite: false)) {
-               double ang = seg.Center.AngleTo (pt);
-               if (seg.IsCCW) {
-                  if (ang < s) ang += Lib.TwoPI;
-               } else {
-                  if (ang > s) ang -= Lib.TwoPI;
-               }
-               double lie = (ang - s) / span; // Forward lie
-               if (fwd) {
-                  if (lie > fwdCutoff) fwdExt = Math.Min (fwdExt, lie);
-               } else {
-                  lie -= circumSpans; // Converted to reverse lie
-                  if (lie < revCutoff) revExt = Math.Max (revExt, lie);
-               }
-            }
-         }
-         extendLie = fwd ? fwdExt : revExt;
-         if (fwd ? fwdExt != 1000 : revExt != -1000) { // Got extended lie
-            // Boundary case: Extended arc would have become a circle, if no extended lie was found.
-            //    But, if the captured extended lie is located at end points of given seg, then ignore it
-            //    Note: Technically, the extended lie would have resulted in a circle, but downstream handling is tricky, so ignore this lie itself.
-            if (fwd) {
-               if (seg.GetPointAt (extendLie).EQ (seg.A)) return false;
-            } else {
-               if (seg.GetPointAt (extendLie).EQ (seg.B)) return false;
-            }
-            return true;
-         }
-         return false;
-      }
-   }
-
-   /// <summary>Trims the specified seg about given lie, and returns any left-over poly/s</summary>
-   /// <param name="segIdx">Segment to trim</param>
-   /// <param name="lie">Indicates section of segment to trim</param>
-   /// <param name="polySoup">Set of polys to trim against</param>
-   /// <returns>Any left-over poly/s</returns>
-   public IEnumerable<Poly> TrimmedSeg (int segIdx, double lie, IEnumerable<Poly> polySoup) {
-      // Find all the "contained" intersections along the given segment with the rest of the segments.
-      // The given segment gets removed - either fully, or some section on the segment.
-      //    This is determined by fromLie, toLie delimiters. (Default: fromLie == 0, toLie == 1, along the given segment)
-      // "Closed poly" become open poly, accommodating any left-over fragments of the trimmed segment
-      // "Open poly" breaks into one or two open polys, accommodating any left-over fragments of the trimmed segment
-      var seg = this[segIdx];
-      ArcInfo segExtra = segIdx < Extra.Length ? Extra[segIdx] : ArcInfo.Nil;
-      if (IsCircle) {
-         (double lieA, double lieB) = CircleTrimExtents (seg, lie.Clamp (), polySoup);
-         if (lieA == 0 && lieB == 1) yield break; // Fully trimmed out
-         bool iCCW = (mFlags & EFlags.CCW) != 0;
-         yield return Arc (segExtra.Center, this[0].Radius, lieA * Lib.TwoPI, lieB * Lib.TwoPI, iCCW);
-         yield break;
-      }
-
-      (double fromLie, double toLie) = TrimExtents (seg, lie.Clamp (), polySoup);
-      (bool hFrag, bool tFrag) = (fromLie != 0, toLie != 1); // Indicates any left-over head frag and/or tail frag
-      if (Count == 1 && !hFrag && !tFrag) yield break; // Single seg poly (incl. circle) is fully consumed
-      List<Point2> pts = []; List<ArcInfo> extra = [];
-      if (IsClosed) {
-         var poly = Roll (segIdx + 1);
-         if (tFrag) {
-            pts.Add (seg.GetPointAt (toLie));
-            if ((segExtra.Flags & EFlags.Arc) != 0)
-               extra.Add (segExtra);
-            else if (HasArcs) extra.Add (ArcInfo.Nil);
-         }
-         pts.AddRange (poly.Pts); extra.AddRange (poly.Extra);
-         if (extra.Count == pts.Count) extra.RemoveLast ();
-         if (hFrag) {
-            pts.Add (seg.GetPointAt (fromLie));
-            if ((segExtra.Flags & EFlags.Arc) != 0) {
-               // Pad "empty" extras
-               int cPadExtra = pts.Count - extra.Count - 2; // Note: We are going to add an "extra".
-               for (int i = 0; i < cPadExtra; i++)
-                  extra.Add (ArcInfo.Nil);
-               extra.Add (segExtra);
-            }
-         }
-         yield return new Poly ([.. pts], [.. extra], poly.mFlags & ~EFlags.Closed);
-         yield break;
-      }
-
-      // Open poly...
-      // First fragmented poly
-      pts.AddRange (Pts[0..(segIdx + 1)]);
-      extra.AddRange (Extra[0..(Math.Min (segIdx, Extra.Length))]);
-      if (hFrag) {
-         pts.Add (seg.GetPointAt (fromLie));
-         if ((segExtra.Flags & EFlags.Arc) != 0) {
-            // Pad "empty" extras
-            int cPadExtra = pts.Count - extra.Count - 2; // Note: We are going to add an "extra".
-            for (int i = 0; i < cPadExtra; i++)
-               extra.Add (ArcInfo.Nil);
-            extra.Add (segExtra);
-         }
-      }
-      if (pts.Count > 1)
-         yield return new Poly ([.. pts], [.. extra], extra.Count == 0 ? mFlags & ~EFlags.HasArcs : mFlags);
-
-      // Second fragmented poly
-      pts.Clear (); extra.Clear ();
-      if (tFrag) {
-         pts.Add (seg.GetPointAt (toLie));
-         if ((segExtra.Flags & EFlags.Arc) != 0)
-            extra.Add (segExtra);
-         else if (HasArcs) extra.Add (ArcInfo.Nil);
-      }
-      pts.AddRange (Pts[(segIdx + 1)..]);
-      if (Extra.Length > segIdx + 1) extra.AddRange (Extra[(segIdx + 1)..]);
-      if (pts.Count > 1)
-         yield return new Poly ([.. pts], [.. extra], extra.Count == 0 ? mFlags & ~EFlags.HasArcs : mFlags);
-
-      static (double fromLie, double toLie) TrimExtents (Seg seg, double refLie, IEnumerable<Poly> polySoup) {
-         (double fromLie, double toLie) = (0, 1);
-         Span<Point2> buffer = stackalloc Point2[2];
-         foreach (var s in polySoup.SelectMany (p => p.Segs)) {
-            var pts = seg.Intersect (s, buffer, finite: true);
-            if (pts.Length == 0) continue;
-            foreach (var pt in pts) {
-               double lie = seg.GetLie (pt);
-               if (lie > refLie) toLie = Math.Min (toLie, lie);
-               else fromLie = Math.Max (fromLie, lie);
-            }
-         }
-         return (fromLie.IsZero () ? 0 : fromLie, toLie.EQ (1) ? 1 : toLie);
-      }
-
-      static (double fromLie, double toLie) CircleTrimExtents (Seg seg, double refLie, IEnumerable<Poly> polySoup) {
-         if (!seg.IsCircle) throw new Exception ("Expected Circle seg");
-         // Issue: If the trim section passes through the circle's only node point, then standard TrimExtents cannot be used
-         (double fromLie, double toLie) = (0, 1);
-         (double minLie, double maxLie) = (1, 0);
-         Span<Point2> buffer = stackalloc Point2[2];
-         foreach (var s in polySoup.SelectMany (p => p.Segs)) {
-            foreach (var pt in seg.Intersect (s, buffer, finite: true)) {
-               double lie = seg.GetLie (pt);
-               if (lie > refLie) toLie = Math.Min (toLie, lie);
-               else fromLie = Math.Max (fromLie, lie);
-               maxLie = Math.Max (maxLie, lie);
-               minLie = Math.Min (minLie, lie);
-            }
-         }
-         if (maxLie.EQ (minLie)) return (0, 1);
-         if (refLie > maxLie || refLie < minLie) return (maxLie, minLie); // Section passing through the circle's node point
-         return (fromLie.IsZero () ? 0 : fromLie, toLie.EQ (1) ? 1 : toLie);
-      }
-=======
-   /// <summary>Inserts U-notch on the specified seg (returns null if not possible)</summary>
-   /// By default, the notch is created on the left of the given segment.
-   /// To create a notch on the right of the seg, negative depth is passed.
-   /// <param name="centerOffset">Offset of the notch-center, from start of the seg</param>
-   /// <param name="width">Width of U-notch</param>
-   /// <param name="depth">Depth of U-notch</param>
-   /// <param name="radius">Corner radius of U-notch</param>
-   public Poly? UNotch (int seg, double centerOffset, double width, double depth, double radius) {
-      Seg s = this[seg];
-      (centerOffset, width, radius, double pDepth) = (Math.Abs (centerOffset), Math.Abs (width), Math.Abs (radius), Math.Abs (depth));
-      if (!s.IsLine || centerOffset < width / 2 || s.Length < (centerOffset + width / 2) || depth.IsZero ()) return null; // Check: Notch fits the given seg length.
-      // Clamps radius to min (depth, width/2) if zero or exceeds limits
-      if (radius.IsZero () || radius > (width / 2) || radius > pDepth) radius = Math.Min (pDepth, width / 2);
-
-      PolyBuilder pb = new ();
-      // Precompute values now, and keep the loop below clean.
-      (double slope, double slope2) = (s.Slope, s.Slope + (depth > 0 ? Lib.HalfPI : -Lib.HalfPI));
-      double offset = centerOffset - (width / 2); // Portion of seg leading upto notch
-
-      for (int i = 0; i < Count; i++) {
-         Point2 pt = mPts[i];
-         // This code adds all the other nodes (they could be the starts of line or arc
-         // segments, and we handle both by looking through the mExtra array). Note that
-         // we directly read the mExtra array rather than use Seg objects for better
-         // performance
-         if (HasArcs && i < Extra.Length) {
-            var extra = Extra[i];
-            if ((extra.Flags & EFlags.Arc) != 0) {
-               pb.Arc (pt, extra.Center, extra.Flags);
-               continue;
-            }
-         }
-         pb.Line (pt);
-         if (i == seg) {
-            if (!offset.IsZero ()) pb.Line (pt = pt.Polar (offset, slope));
-            pb.Arc (pt = pt.Polar (pDepth - radius, slope2), pt = pt.Polar (radius, slope), depth > 0 ? EFlags.CW : EFlags.CCW);
-            pb.Line (pt = pt.Polar (radius, slope2));
-            pb.Arc (pt = pt.Polar (width - (2 * radius), slope), pt = pt.Polar (-radius, slope2), depth > 0 ? EFlags.CW : EFlags.CCW);
-            pb.Line (pt = pt.Polar (radius, slope)).Line (pt.Polar (-(pDepth - radius), slope2));
-         }
-      }
-      // Done, close the poly if needed and return it
-      if (IsClosed) return pb.Close ().Build ();
-      return pb.End (mPts[^1]);
->>>>>>> 9b13f31b
-   }
-
-   /// <summary>Creates and returns a new reversed Poly of 'this'</summary>
-   public Poly Reversed () {
-      if (!HasArcs) return new ([.. mPts.Reverse ()], [], mFlags);
-      PolyBuilder builder = new ();
-      const EFlags Mask = EFlags.CW | EFlags.CCW;
-      for (int i = Count - 1; i >= 0; i--) {
-         Seg s = this[i];
-         if (s.IsArc) builder.Arc (s.B, s.Center, s.Flags ^ Mask);
-         else builder.Line (s.B);
-      }
-      if (!IsClosed) builder.Line (A); else builder.Close ();
-      return builder.Build ();
-   }
-
-   /// <summary>'Rolls' a closed Poly so that node N becomes the starting node</summary>
-   /// This returns a new Poly that looks identical, but whose start point is different.
-   /// It is mainly used to simplify some routines (like Chamfer) so they never have to
-   /// deal with the case where the Chamfer takes places at node 0 (which is both the start
-   /// and end of the Poly). Instead of having to treat that as a special case, we just
-   /// Roll the Poly and now the node for chamfering becomes an interior node, which simplifies
-   /// the logic.
-   public Poly Roll (int n) {
-      if (IsCircle) return this;
-      if (!IsClosed) throw new InvalidOperationException ("Poly.Roll() works only with closed plines");
-      if (!HasArcs) return new ([.. mPts.Roll (n)], [], mFlags);
-      var knots = Extra.ToList ();
-      while (knots.Count < mPts.Length) knots.Add (new (Point2.Nil, 0));
-      return new ([.. mPts.Roll (n)], [.. knots.Roll (n)], mFlags);
-   }
-
-   /// <summary>This tries to append the other poly to the current, only if their endpoints are within the threshold</summary>
-   public bool TryAppend (Poly other, [MaybeNullWhen (false)] out Poly result, double threshold = 1e-6) {
-      result = null;
-      if (IsClosed || other.IsClosed || ReferenceEquals (this, other)) return false;
-      Poly a, b;
-      if (B.EQ (other.A, threshold)) (a, b) = (this, other);
-      else if (B.EQ (other.B, threshold)) (a, b) = (this, other.Reversed ());
-      else if (A.EQ (other.B, threshold)) (a, b) = (other, this);
-      else if (A.EQ (other.A, threshold)) (a, b) = (other.Reversed (), this);
-      else return false;
-      List<Point2> pts = [.. a.mPts.SkipLast (1), .. b.mPts];
-      EFlags flags = 0;
-      if (pts[0].EQ (pts[^1])) {
-         flags |= EFlags.Closed; pts = [.. pts.SkipLast (1)];
-      }
-      if (!a.HasArcs && !b.HasArcs) result = new Poly ([.. pts], [], flags);
-      else {
-         var extra = new List<ArcInfo> (a.Count + b.Count);
-         for (int i = 0; i < a.Count; i++)
-            extra.Add (a.Extra.SafeGet (i));
-         extra.AddRange (b.Extra);
-         result = new Poly ([.. pts], [.. extra], flags | EFlags.HasArcs);
-      }
-      return true;
-   }
-
-   /// <summary>Flags to perform some corner operations like fillet, corner-step etc</summary>
-   [Flags]
-   public enum ECornerOpFlags : ushort {
-      None = 0,
-      /// <summary>Reference point on the left of the nearest segment</summary>
-      Left = 1,
-      /// <summary>Reference point nearer to the lead-out segment. If this flag is not set, then the point is nearer to the lead-in segment</summary>
-      NearLeadOut = 2,
-      /// <summary>Reference point is on the same side of both the lead-in and lead-out segments</summary>
-      SameSideOfBothSegments = 4,
-      /// <summary>The closest seg closer to horizontal than vertical</summary>
-      Horz = 8
-   }
-}
+// ────── ╔╗
+// ╔═╦╦═╦╦╬╣ PolyOps.cs
+// ║║║║╬║╔╣║ Continuation of the Poly class, implements various operations
+// ╚╩═╩═╩╝╚╝ ───────────────────────────────────────────────────────────────────────────────────────
+namespace Nori;
+
+// This file contains a number of 'operations' on Poly.
+// All of them take a Poly and perform some operation on it, and return a modified
+// Poly (or set of Poly).
+public partial class Poly {
+   // Operations ---------------------------------------------------------------
+   /// <summary>Chamfers a Poly at a given node (returns null if not possible)</summary>
+   /// If the node number passed in the start or end node of an open pline, this
+   /// return null. Otherwise, this is an 'interior' node, and there are two segments
+   /// touching at that node (a lead-in segment, and a lead-out segment). If either
+   /// of those segments are curved, or too short to take a chamfer, this returns
+   /// null.
+   /// dist1 is the distance from the corner along the lead-in segment, and dist2
+   /// is the distance from the corner along the lead-out segment.
+   public Poly? Chamfer (int node, double dist1, double dist2) {
+      if (IsCircle) return null; // No chamfer for circles
+      // Handle the special case where we are chamfering at node 0 of a
+      // closed Poly (by rolling the poly and making it a chamfer at N-1)
+      if (IsClosed && (node == 0 || node == Count))
+         return Roll (1).Chamfer (Count - 1, dist1, dist2);
+
+      // If this is not an interior node, or if one of the two segments attached
+      // to the node is either an arc or too short, we return null
+      if (node <= 0 || node >= Count) return null;
+      Seg s1 = this[node - 1], s2 = this[node];
+      if (s1.IsArc || s2.IsArc || s1.Length <= dist1 || s2.Length <= dist2) return null;
+
+      // Use a PolyBuilder to build the chamfered poly. The target node where
+      // the chamfer is to be added is 'node'
+      PolyBuilder pb = new ();
+      for (int i = 0; i < mPts.Length; i++) {
+         Point2 pt = mPts[i];
+         // If we are going to add the target node, shift it forward by dist2
+         // along the lead-out segment slope (this is the end of the chamfer). See the code
+         // below that would have already added the beginning of the chamfer (the
+         // i == node - 1 check)
+         if (i == node) pt = pt.Polar (dist2, s2.Slope);
+
+         // This code adds all the other nodes (they could be the starts of line or arc
+         // segments, and we handle both by looking through the mExtra array). Note that
+         // we directly read the mExtra array rather than use Seg objects for better
+         // performance
+         if (HasArcs && i < Extra.Length) {
+            var extra = Extra[i];
+            if ((extra.Flags & EFlags.Arc) != 0) pb.Arc (pt, extra.Center, extra.Flags);
+            else pb.Line (pt);
+         } else
+            pb.Line (pt);
+
+         // If we are heading towards the target node, add an new node for the beginning
+         // of the chamfer, by moving backwards by dist1 along the lead-in segment slope
+         if (i == node - 1)
+            pb.Line (s2.A.Polar (-dist1, s1.Slope));
+      }
+      // Done, close the poly if needed and return it
+      if (IsClosed) pb.Close ();
+      return pb.Build ();
+   }
+
+   /// <summary>In-fillets a Poly at a given node (returns null if not possible)</summary>
+   /// If the node number passed in the start or end node of an open pline, this
+   /// return null. Otherwise, this is an 'interior' node, and there are two segments
+   /// touching at that node (a lead-in segment, and a lead-out segment). If either
+   /// of those segments are curved, or too short to take a in-fillet, this returns null.
+   /// of those segments are curved, or too short to take a in-fillet, this returns null.
+   public Poly? InFillet (int node, double radius, bool left) {
+      if (IsCircle || radius.IsZero ()) return null; // No Infillet for circles
+      // Handle the special case where we are in-filleting at node 0 of a
+      // closed Poly (by rolling the poly and making a in-fillet at N-1)
+      if (IsClosed && (node == 0 || node == Count))
+         return Roll (1).InFillet (Count - 1, radius, left);
+
+      // If this is not an interior node, or if one of the two segments attached
+      // to the node is either an arc or too short, we return null
+      if (node <= 0 || node >= Count) return null;
+      Seg s1 = this[node - 1], s2 = this[node];
+      if (s1.IsArc || s2.IsArc || s1.Length <= radius || s2.Length <= radius) return null;
+
+      // Use a PolyBuilder to build the in-filleted poly. The target node where
+      // the in-fillet is to be added is 'node'
+      PolyBuilder pb = new ();
+      for (int i = 0; i < mPts.Length; i++) {
+         Point2 pt = mPts[i];
+         // If we are going to add the target node, shift it forward by dist2
+         // along the lead-out segment slope (this is the end of the in-fillet). See the code
+         // below that would have already added the beginning of the in-fillet (the
+         // i == node - 1 check)
+         if (i == node) pt = pt.Polar (radius, s2.Slope);
+
+         // This code adds all the other nodes (they could be the starts of line or arc
+         // segments, and we handle both by looking through the mExtra array). Note that
+         // we directly read the mExtra array rather than use Seg objects for better
+         // performance
+         if (HasArcs && i < Extra.Length) {
+            var extra = Extra[i];
+            if ((extra.Flags & EFlags.Arc) != 0) pb.Arc (pt, extra.Center, extra.Flags);
+            else pb.Line (pt);
+         } else
+            pb.Line (pt);
+
+         // If we are heading towards the target node, add an new node for the beginning
+         // of the in-fillet, by moving backwards by dist1 along the lead-in segment slope
+         if (i == node - 1)
+            pb.Arc (s2.A.Polar (-radius, s1.Slope), s2.A, left ? EFlags.CW : EFlags.CCW);
+      }
+      // Done, close the poly if needed and return it
+      if (IsClosed) pb.Close ();
+      return pb.Build ();
+   }
+
+   /// <summary>Adds a step at a given node (returns null if not possible)</summary>
+   /// If the node number passed in the start or end node of an open pline, this
+   /// return null. Otherwise, this is an 'interior' node, and there are two segments
+   /// touching at that node (a lead-in segment, and a lead-out segment). If either
+   /// of those segments are curved, or too short to make a step, this returns
+   /// null.
+   /// dist1 is the distance from the corner along the lead-in segment, and dist2
+   /// is the distance from the corner along the lead-out segment.
+   /// 'left' indicates how the step gets added w.r.t to the target node
+   /// 'pos' indicates the reference position w.r.t the lead-in and lead-out segments
+   public Poly? CornerStep (int node, double dist1, double dist2, ECornerOpFlags flags) {
+      if (IsCircle) return null; // No Corner-step for circles.
+      // Handle the special case where we are in-filleting at node 0 of a
+      // closed Poly (by rolling the poly and making a in-fillet at N-1)
+      if (IsClosed && (node == 0 || node == Count))
+         return Roll (1).CornerStep (Count - 1, dist1, dist2, flags);
+
+      // If this is not an interior node, or if one of the two segments attached
+      // to the node is either an arc or too short, we return null
+      if (node <= 0 || node >= Count) return null;
+      var (onSameSide, nearLeadOut) = ((flags & ECornerOpFlags.SameSideOfBothSegments) != 0, (flags & ECornerOpFlags.NearLeadOut) != 0);
+      Seg s1 = this[node - 1], s2 = this[node];
+      if (s1.IsArc || s2.IsArc || (onSameSide && (s1.Length <= dist1 || s2.Length <= dist2))) return null;
+      // When the step is outside the actual poly, it should be possible to add the step even
+      // though the lengths are less than the desired step length
+      if (!onSameSide) {
+         if (nearLeadOut) {
+            if (s2.Length <= dist2) return null;
+         } else if (s1.Length <= dist1) return null;
+      }
+
+      // Use a PolyBuilder to build the in-filleted poly. The target node where
+      // the in-fillet is to be added is 'node'
+      PolyBuilder pb = new ();
+      for (int i = 0; i < mPts.Length; i++) {
+         Point2 pt = mPts[i];
+         // If we are going to add the target node, shift it forward by dist2
+         // along the lead-out segment slope (this is the end of the in-fillet). See the code
+         // below that would have already added the beginning of the in-fillet (the
+         // i == node - 1 check)
+         if (i == node) pt = pt.Polar ((onSameSide || nearLeadOut) ? dist2 : -dist2, s2.Slope);
+
+         // This code adds all the other nodes (they could be the starts of line or arc
+         // segments, and we handle both by looking through the mExtra array). Note that
+         // we directly read the mExtra array rather than use Seg objects for better
+         // performance
+         if (HasArcs && i < Extra.Length) {
+            var extra = Extra[i];
+            if ((extra.Flags & EFlags.Arc) != 0) pb.Arc (pt, extra.Center, extra.Flags);
+            else pb.Line (pt);
+         } else
+            pb.Line (pt);
+
+         // If we are heading towards the target node, add an new node for the beginning
+         // of the step, by moving backwards or forwards depending on the pick point by dist1 along the lead-in segment slope
+         if (i == node - 1) {
+            var st = s2.A.Polar ((onSameSide || !nearLeadOut) ? -dist1 : dist1, s1.Slope);
+            pb.Line (st);
+            pb.Line (st.Polar ((onSameSide || nearLeadOut) ? dist2 : -dist2, s2.Slope));
+         }
+      }
+      // Done, close the poly if needed and return it
+      if (IsClosed) pb.Close ();
+      return pb.Build ();
+   }
+
+   /// <summary>Add a fillet at a given node (returns null if not possible)</summary>
+   /// If the node number passed in the start or end node of an open pline, this
+   /// return null. Otherwise, this is an 'interior' node, and there are two segments
+   /// touching at that node (a lead-in segment, and a lead-out segment). If either
+   /// of those segments are curved, or too short to take a fillet, this returns null.
+   /// <param name="node">The node to apply the fillet at</param>
+   /// <param name="radius">Fillet radius</param>
+   public Poly? Fillet (int node, double radius) {
+      if (IsCircle || radius.IsZero ()) return null; // No Fillet for circles
+      // Handle the special case where we are filleting at node 0 of a
+      // closed Poly (by rolling the poly and making a fillet at N-1)
+      if (IsClosed && (node == 0 || node == Count))
+         return Roll (1).Fillet (Count - 1, radius);
+
+      // If this is not an interior node, or if one of the two segments attached
+      // to the node is either an arc or too short, we return null
+      if (node <= 0 || node >= Count) return null;
+      Seg s1 = this[node - 1], s2 = this[node];
+      if (s1.IsArc || s2.IsArc) return null;
+      var turnAngle = GetTurnAngle (node);
+
+      // Find the tangent points for the fillet by shifting the common vertex along the slope of each line
+      double len = Math.Abs (radius / Math.Tan ((Lib.PI - turnAngle) / 2));
+      if (s1.Length <= len || s2.Length <= len) return null;
+
+      // Use a PolyBuilder to build the fillet poly. The target node where
+      // the fillet is to be added is 'node'
+      PolyBuilder pb = new ();
+
+      for (int i = 0; i < Count; i++) {
+         Point2 pt = mPts[i];
+         // If we are going to add the target node, shift it forward by len
+         // along the lead-out segment slope (this is the end of the fillet). See the code
+         // below that would have already added the beginning of the fillet (the
+         // i == node - 1 check)
+         if (i == node) pt = pt.Polar (len, s2.Slope);
+
+         // This code adds all the other nodes (they could be the starts of line or arc
+         // segments, and we handle both by looking through the mExtra array). Note that
+         // we directly read the mExtra array rather than use Seg objects for better
+         // performance
+         if (HasArcs && i < Extra.Length) {
+            var extra = Extra[i];
+            if ((extra.Flags & EFlags.Arc) != 0) pb.Arc (pt, extra.Center, extra.Flags);
+            else pb.Line (pt);
+         } else
+            pb.Line (pt);
+
+         // If we are heading towards the target node, add a new node for the beginning
+         // of the fillet, by moving backwards by len along the lead-in segment slope
+         if (i == node - 1) {
+            var start = s2.A.Polar (-len, s1.Slope); var pt1 = start + (s2.A - start).Perpendicular ();
+            var end = s2.A.Polar (len, s2.Slope); var pt2 = end + (end - s2.A).Perpendicular ();
+            var winding = turnAngle > 0 ? EFlags.CCW : EFlags.CW;
+            pb.Arc (start, Geo.LineXLine (start, pt1, end, pt2), winding);
+         }
+      }
+      // Done, close the poly if needed and return it
+      if (IsClosed) pb.Close ();
+      return pb.Build ();
+   }
+
+   /// <summary>Inserts V notch on the specified seg (returns null if not possible)</summary>
+   /// <param name="centerOffset">Offset of the notch-center, from start of the seg</param>
+   /// <param name="width">Width of V notch</param>
+   /// <param name="depth">Depth of V notch</param>
+   public Poly? VNotch (int seg, double centerOffset, double width, double depth) {
+      Seg s = this[seg];
+      if (!s.IsLine || centerOffset < width / 2 || s.Length < (centerOffset + width / 2) || depth.IsZero ()) return null; // Check: Notch fits the given seg length.
+
+      PolyBuilder pb = new ();
+      // Precompute values now, and keep the loop below clean.
+      (double slope, double slope2) = (s.Slope, s.Slope + (depth > 0 ? Lib.HalfPI : -Lib.HalfPI));
+      double offset = centerOffset - (width / 2); // Portion of seg leading upto notch
+
+      for (int i = 0; i < Count; i++) {
+         Point2 pt = mPts[i];
+         // This code adds all the other nodes (they could be the starts of line or arc
+         // segments, and we handle both by looking through the mExtra array). Note that
+         // we directly read the mExtra array rather than use Seg objects for better
+         // performance
+         if (HasArcs && i < Extra.Length) {
+            var extra = Extra[i];
+            if ((extra.Flags & EFlags.Arc) != 0) {
+               pb.Arc (pt, extra.Center, extra.Flags);
+               continue;
+            }
+         }
+         pb.Line (pt);
+         if (i == seg) {
+            if (!offset.IsZero ()) pb.Line (pt = pt.Polar (offset, slope));
+            pb.Line (pt.Polar (width / 2, slope).Polar (Math.Abs (depth), slope2));
+            pb.Line (pt.Polar (width, slope));
+         }
+      }
+      // Done, close the poly if needed and return it
+      if (IsClosed) return pb.Close ().Build ();
+      return pb.End (mPts[^1]);
+   }
+
+   /// <summary>Inserts edge recess (rect notch) on the specified seg (returns null if not possible)</summary>
+   /// <param name="left">Side of the seg, where the notch unfurls</param>
+   /// <param name="centerOffset">Offset of the notch-center, from start of the seg</param>
+   /// <param name="width">Width of rect notch</param>
+   /// <param name="depth">Depth of rect notch</param>
+   public Poly? EdgeRecess (int seg, bool left, double centerOffset, double width, double depth) {
+      Seg s = this[seg];
+      if (!s.IsLine || centerOffset < width / 2 || s.Length < (centerOffset + width / 2)) return null; // Check: Notch fits the given seg length.
+
+      PolyBuilder pb = new ();
+      // Precompute values now, and keep the loop below clean.
+      (double slope, double slope2) = (s.Slope, s.Slope + (left ? Lib.HalfPI : -Lib.HalfPI));
+      double offset = centerOffset - (width / 2); // Portion of seg leading upto notch
+      double offset2 = s.Length - (offset + width); // Portion of seg remaining after the notch
+
+      for (int i = 0; i < Count; i++) {
+         Point2 pt = mPts[i];
+         // This code adds all the other nodes (they could be the starts of line or arc
+         // segments, and we handle both by looking through the mExtra array). Note that
+         // we directly read the mExtra array rather than use Seg objects for better
+         // performance
+         if (HasArcs && i < Extra.Length) {
+            var extra = Extra[i];
+            if ((extra.Flags & EFlags.Arc) != 0) {
+               pb.Arc (pt, extra.Center, extra.Flags);
+               continue;
+            }
+         }
+         pb.Line (pt);
+         if (i == seg) {
+            if (!offset.IsZero ()) pb.Line (pt = pt.Polar (offset, slope));
+            pb.Line (pt = pt.Polar (depth, slope2));
+            pb.Line (pt = pt.Polar (width, slope));
+            if (!offset2.IsZero ()) pb.Line (pt.Polar (-depth, slope2));
+         }
+      }
+      // Done, close the poly if needed and return it
+      if (IsClosed) return pb.Close ().Build ();
+      return pb.End (mPts[^1]);
+   }
+
+   /// <summary>Extends the specified seg about given lie, and returns resultant polys, if any.</summary>
+   /// <param name="segIdx">The segment to extend</param>
+   /// <param name="lie">Indicates the direction to extend</param>
+   /// <param name="dist">If not 0, specifies the extension limit</param>
+   /// <param name="polySoup">Set of polys to extend against</param>
+   public IEnumerable<Poly> ExtendedSeg (int segIdx, double lie, double dist, IEnumerable<Poly> polySoup) {
+      // Find all the "extended" intersections along the given segment with the rest of the segments.
+      // Note: When a seg is extended, it may also fragment the poly into multiple polys!
+      // Open poly fragments unless the end segs grow outwards. Closed poly converts into an open poly.
+      if (IsCircle) yield break; // Circle cannot extend
+      Seg seg = this[segIdx];
+      bool fwd = lie > 0.5; // Extend forward/backward
+      bool limitDist = !dist.IsZero ();
+      double extendLie = double.NaN;
+      if (seg.IsLine) {
+         if (limitDist) extendLie = fwd ? 1 + (dist / seg.Length) : -(dist / seg.Length);
+         else if (!CanExtend (seg, fwd, polySoup, out extendLie))
+            yield break;
+      } else {
+         if (!CanExtendArc (seg, fwd, polySoup, out extendLie)) {
+            if (seg.IsArc) { // Nothing stops it from becoming a full circle
+               yield return Circle (seg.Center, seg.Radius);
+               // Is this single arc, or part of open or closed poly!!!
+               if (Count == 1) yield break;
+               if (IsClosed) {
+                  var poly = Roll (segIdx + 1); // And remove the last seg
+                  var extra = poly.Extra.Length == poly.Count ? poly.Extra[..^1] : poly.Extra;
+                  yield return new Poly (poly.Pts, extra, mFlags & ~EFlags.Closed);
+                  yield break;
+               }
+               // Open poly: Once "arc" seg is detached, the poly fragments into two more fragments.
+               if (segIdx > 0) {
+                  List<Point2> pts = [.. Pts[..(segIdx + 1)]]; // First split section
+                  int cExtra2 = Math.Min (Extra.Length, segIdx);
+                  yield return new Poly ([.. pts], Extra[..cExtra2], mFlags & ~EFlags.Closed);
+               }
+               if (Count - segIdx - 1 > 0) {
+                  List<Point2> pts = [.. Pts[(segIdx + 1)..]]; // Second split section
+                  int cExtra2 = Math.Min (Extra.Length, segIdx + 1);
+                  yield return new Poly ([.. pts], Extra[cExtra2..], mFlags & ~EFlags.Closed);
+               }
+            }
+            yield break;
+         }
+      }
+
+      Point2 ptExt = seg.GetPointAt (extendLie);
+      if (IsClosed) {
+         var poly = Roll (fwd ? segIdx + 1 : segIdx);
+         List<Point2> pts = [.. poly.Pts];
+         if (fwd) pts.Add (ptExt);
+         else { pts.Add (pts[0]); pts[0] = ptExt; }
+         yield return new Poly ([.. pts], poly.Extra, poly.mFlags & ~EFlags.Closed);
+         yield break;
+      }
+
+      // Open poly - may split into two open polys, one of which is extended
+      int nextIdx = fwd ? segIdx + 1 : segIdx; // Next poly begin!
+      int cExtra = Math.Min (Extra.Length, nextIdx);
+      if (nextIdx > 0) {
+         List<Point2> pts = [.. Pts[..(nextIdx + 1)]]; // First split section
+         if (fwd) pts[^1] = ptExt;
+         yield return new Poly ([.. pts], Extra[..cExtra], mFlags);
+      }
+      if (Count - nextIdx + 1 > 1) {
+         List<Point2> pts = [.. Pts[(nextIdx)..]]; // Second split section
+         if (!fwd) pts[0] = ptExt;
+         yield return new Poly ([.. pts], Extra[cExtra..], mFlags);
+      }
+
+      static bool CanExtend (Seg seg, bool fwd, IEnumerable<Poly> polySoup, out double extendLie) {
+         Span<Point2> buffer = stackalloc Point2[2];
+         (double fwdCutoff, double revCutoff) = (1 + Lib.Epsilon, 0 - Lib.Epsilon);
+         (double fwdExt, double revExt) = (1000, -1000);
+         foreach (var s in polySoup.SelectMany (p => p.Segs)) {
+            foreach (var pt in seg.Intersect (s, buffer, finite: false)) {
+               double lie = seg.GetLie (pt);
+               if (fwd) {
+                  if (lie > fwdCutoff) fwdExt = Math.Min (fwdExt, lie);
+               } else {
+                  if (lie < revCutoff) revExt = Math.Max (revExt, lie);
+               }
+            }
+         }
+         extendLie = fwd ? fwdExt : revExt;
+         return fwd ? fwdExt != 1000 : revExt != -1000;
+      }
+
+      static bool CanExtendArc (Seg seg, bool fwd, IEnumerable<Poly> polySoup, out double extendLie) {
+         Span<Point2> buffer = stackalloc Point2[2];
+         (double fwdCutoff, double revCutoff) = (1 + Lib.Epsilon, 0 - Lib.Epsilon);
+         (double fwdExt, double revExt) = (1000, -1000);
+         // Need lies to either be (+) or (-) along the arc extension path, based on "fwd" parameter.
+         (double s, double e) = seg.GetStartAndEndAngles ();
+         double span = e - s;
+         double circumSpans = Lib.TwoPI / Math.Abs (span); // How many spans span the full circle?
+         foreach (var oseg in polySoup.SelectMany (p => p.Segs)) {
+            foreach (var pt in seg.Intersect (oseg, buffer, finite: false)) {
+               double ang = seg.Center.AngleTo (pt);
+               if (seg.IsCCW) {
+                  if (ang < s) ang += Lib.TwoPI;
+               } else {
+                  if (ang > s) ang -= Lib.TwoPI;
+               }
+               double lie = (ang - s) / span; // Forward lie
+               if (fwd) {
+                  if (lie > fwdCutoff) fwdExt = Math.Min (fwdExt, lie);
+               } else {
+                  lie -= circumSpans; // Converted to reverse lie
+                  if (lie < revCutoff) revExt = Math.Max (revExt, lie);
+               }
+            }
+         }
+         extendLie = fwd ? fwdExt : revExt;
+         if (fwd ? fwdExt != 1000 : revExt != -1000) { // Got extended lie
+            // Boundary case: Extended arc would have become a circle, if no extended lie was found.
+            //    But, if the captured extended lie is located at end points of given seg, then ignore it
+            //    Note: Technically, the extended lie would have resulted in a circle, but downstream handling is tricky, so ignore this lie itself.
+            if (fwd) {
+               if (seg.GetPointAt (extendLie).EQ (seg.A)) return false;
+            } else {
+               if (seg.GetPointAt (extendLie).EQ (seg.B)) return false;
+            }
+            return true;
+         }
+         return false;
+      }
+   }
+
+   /// <summary>Trims the specified seg about given lie, and returns any left-over poly/s</summary>
+   /// <param name="segIdx">Segment to trim</param>
+   /// <param name="lie">Indicates section of segment to trim</param>
+   /// <param name="polySoup">Set of polys to trim against</param>
+   /// <returns>Any left-over poly/s</returns>
+   public IEnumerable<Poly> TrimmedSeg (int segIdx, double lie, IEnumerable<Poly> polySoup) {
+      // Find all the "contained" intersections along the given segment with the rest of the segments.
+      // The given segment gets removed - either fully, or some section on the segment.
+      //    This is determined by fromLie, toLie delimiters. (Default: fromLie == 0, toLie == 1, along the given segment)
+      // "Closed poly" become open poly, accommodating any left-over fragments of the trimmed segment
+      // "Open poly" breaks into one or two open polys, accommodating any left-over fragments of the trimmed segment
+      var seg = this[segIdx];
+      ArcInfo segExtra = segIdx < Extra.Length ? Extra[segIdx] : ArcInfo.Nil;
+      if (IsCircle) {
+         (double lieA, double lieB) = CircleTrimExtents (seg, lie.Clamp (), polySoup);
+         if (lieA == 0 && lieB == 1) yield break; // Fully trimmed out
+         bool iCCW = (mFlags & EFlags.CCW) != 0;
+         yield return Arc (segExtra.Center, this[0].Radius, lieA * Lib.TwoPI, lieB * Lib.TwoPI, iCCW);
+         yield break;
+      }
+
+      (double fromLie, double toLie) = TrimExtents (seg, lie.Clamp (), polySoup);
+      (bool hFrag, bool tFrag) = (fromLie != 0, toLie != 1); // Indicates any left-over head frag and/or tail frag
+      if (Count == 1 && !hFrag && !tFrag) yield break; // Single seg poly (incl. circle) is fully consumed
+      List<Point2> pts = []; List<ArcInfo> extra = [];
+      if (IsClosed) {
+         var poly = Roll (segIdx + 1);
+         if (tFrag) {
+            pts.Add (seg.GetPointAt (toLie));
+            if ((segExtra.Flags & EFlags.Arc) != 0)
+               extra.Add (segExtra);
+            else if (HasArcs) extra.Add (ArcInfo.Nil);
+         }
+         pts.AddRange (poly.Pts); extra.AddRange (poly.Extra);
+         if (extra.Count == pts.Count) extra.RemoveLast ();
+         if (hFrag) {
+            pts.Add (seg.GetPointAt (fromLie));
+            if ((segExtra.Flags & EFlags.Arc) != 0) {
+               // Pad "empty" extras
+               int cPadExtra = pts.Count - extra.Count - 2; // Note: We are going to add an "extra".
+               for (int i = 0; i < cPadExtra; i++)
+                  extra.Add (ArcInfo.Nil);
+               extra.Add (segExtra);
+            }
+         }
+         yield return new Poly ([.. pts], [.. extra], poly.mFlags & ~EFlags.Closed);
+         yield break;
+      }
+
+      // Open poly...
+      // First fragmented poly
+      pts.AddRange (Pts[0..(segIdx + 1)]);
+      extra.AddRange (Extra[0..(Math.Min (segIdx, Extra.Length))]);
+      if (hFrag) {
+         pts.Add (seg.GetPointAt (fromLie));
+         if ((segExtra.Flags & EFlags.Arc) != 0) {
+            // Pad "empty" extras
+            int cPadExtra = pts.Count - extra.Count - 2; // Note: We are going to add an "extra".
+            for (int i = 0; i < cPadExtra; i++)
+               extra.Add (ArcInfo.Nil);
+            extra.Add (segExtra);
+         }
+      }
+      if (pts.Count > 1)
+         yield return new Poly ([.. pts], [.. extra], extra.Count == 0 ? mFlags & ~EFlags.HasArcs : mFlags);
+
+      // Second fragmented poly
+      pts.Clear (); extra.Clear ();
+      if (tFrag) {
+         pts.Add (seg.GetPointAt (toLie));
+         if ((segExtra.Flags & EFlags.Arc) != 0)
+            extra.Add (segExtra);
+         else if (HasArcs) extra.Add (ArcInfo.Nil);
+      }
+      pts.AddRange (Pts[(segIdx + 1)..]);
+      if (Extra.Length > segIdx + 1) extra.AddRange (Extra[(segIdx + 1)..]);
+      if (pts.Count > 1)
+         yield return new Poly ([.. pts], [.. extra], extra.Count == 0 ? mFlags & ~EFlags.HasArcs : mFlags);
+
+      static (double fromLie, double toLie) TrimExtents (Seg seg, double refLie, IEnumerable<Poly> polySoup) {
+         (double fromLie, double toLie) = (0, 1);
+         Span<Point2> buffer = stackalloc Point2[2];
+         foreach (var s in polySoup.SelectMany (p => p.Segs)) {
+            var pts = seg.Intersect (s, buffer, finite: true);
+            if (pts.Length == 0) continue;
+            foreach (var pt in pts) {
+               double lie = seg.GetLie (pt);
+               if (lie > refLie) toLie = Math.Min (toLie, lie);
+               else fromLie = Math.Max (fromLie, lie);
+            }
+         }
+         return (fromLie.IsZero () ? 0 : fromLie, toLie.EQ (1) ? 1 : toLie);
+      }
+
+      static (double fromLie, double toLie) CircleTrimExtents (Seg seg, double refLie, IEnumerable<Poly> polySoup) {
+         if (!seg.IsCircle) throw new Exception ("Expected Circle seg");
+         // Issue: If the trim section passes through the circle's only node point, then standard TrimExtents cannot be used
+         (double fromLie, double toLie) = (0, 1);
+         (double minLie, double maxLie) = (1, 0);
+         Span<Point2> buffer = stackalloc Point2[2];
+         foreach (var s in polySoup.SelectMany (p => p.Segs)) {
+            foreach (var pt in seg.Intersect (s, buffer, finite: true)) {
+               double lie = seg.GetLie (pt);
+               if (lie > refLie) toLie = Math.Min (toLie, lie);
+               else fromLie = Math.Max (fromLie, lie);
+               maxLie = Math.Max (maxLie, lie);
+               minLie = Math.Min (minLie, lie);
+            }
+         }
+         if (maxLie.EQ (minLie)) return (0, 1);
+         if (refLie > maxLie || refLie < minLie) return (maxLie, minLie); // Section passing through the circle's node point
+         return (fromLie.IsZero () ? 0 : fromLie, toLie.EQ (1) ? 1 : toLie);
+      }
+   }
+
+   /// <summary>Inserts U-notch on the specified seg (returns null if not possible)</summary>
+   /// By default, the notch is created on the left of the given segment.
+   /// To create a notch on the right of the seg, negative depth is passed.
+   /// <param name="centerOffset">Offset of the notch-center, from start of the seg</param>
+   /// <param name="width">Width of U-notch</param>
+   /// <param name="depth">Depth of U-notch</param>
+   /// <param name="radius">Corner radius of U-notch</param>
+   public Poly? UNotch (int seg, double centerOffset, double width, double depth, double radius) {
+      Seg s = this[seg];
+      (centerOffset, width, radius, double pDepth) = (Math.Abs (centerOffset), Math.Abs (width), Math.Abs (radius), Math.Abs (depth));
+      if (!s.IsLine || centerOffset < width / 2 || s.Length < (centerOffset + width / 2) || depth.IsZero ()) return null; // Check: Notch fits the given seg length.
+      // Clamps radius to min (depth, width/2) if zero or exceeds limits
+      if (radius.IsZero () || radius > (width / 2) || radius > pDepth) radius = Math.Min (pDepth, width / 2);
+
+      PolyBuilder pb = new ();
+      // Precompute values now, and keep the loop below clean.
+      (double slope, double slope2) = (s.Slope, s.Slope + (depth > 0 ? Lib.HalfPI : -Lib.HalfPI));
+      double offset = centerOffset - (width / 2); // Portion of seg leading upto notch
+
+      for (int i = 0; i < Count; i++) {
+         Point2 pt = mPts[i];
+         // This code adds all the other nodes (they could be the starts of line or arc
+         // segments, and we handle both by looking through the mExtra array). Note that
+         // we directly read the mExtra array rather than use Seg objects for better
+         // performance
+         if (HasArcs && i < Extra.Length) {
+            var extra = Extra[i];
+            if ((extra.Flags & EFlags.Arc) != 0) {
+               pb.Arc (pt, extra.Center, extra.Flags);
+               continue;
+            }
+         }
+         pb.Line (pt);
+         if (i == seg) {
+            if (!offset.IsZero ()) pb.Line (pt = pt.Polar (offset, slope));
+            pb.Arc (pt = pt.Polar (pDepth - radius, slope2), pt = pt.Polar (radius, slope), depth > 0 ? EFlags.CW : EFlags.CCW);
+            pb.Line (pt = pt.Polar (radius, slope2));
+            pb.Arc (pt = pt.Polar (width - (2 * radius), slope), pt = pt.Polar (-radius, slope2), depth > 0 ? EFlags.CW : EFlags.CCW);
+            pb.Line (pt = pt.Polar (radius, slope)).Line (pt.Polar (-(pDepth - radius), slope2));
+         }
+      }
+      // Done, close the poly if needed and return it
+      if (IsClosed) return pb.Close ().Build ();
+      return pb.End (mPts[^1]);
+   }
+
+   /// <summary>Creates and returns a new reversed Poly of 'this'</summary>
+   public Poly Reversed () {
+      if (!HasArcs) return new ([.. mPts.Reverse ()], [], mFlags);
+      PolyBuilder builder = new ();
+      const EFlags Mask = EFlags.CW | EFlags.CCW;
+      for (int i = Count - 1; i >= 0; i--) {
+         Seg s = this[i];
+         if (s.IsArc) builder.Arc (s.B, s.Center, s.Flags ^ Mask);
+         else builder.Line (s.B);
+      }
+      if (!IsClosed) builder.Line (A); else builder.Close ();
+      return builder.Build ();
+   }
+
+   /// <summary>'Rolls' a closed Poly so that node N becomes the starting node</summary>
+   /// This returns a new Poly that looks identical, but whose start point is different.
+   /// It is mainly used to simplify some routines (like Chamfer) so they never have to
+   /// deal with the case where the Chamfer takes places at node 0 (which is both the start
+   /// and end of the Poly). Instead of having to treat that as a special case, we just
+   /// Roll the Poly and now the node for chamfering becomes an interior node, which simplifies
+   /// the logic.
+   public Poly Roll (int n) {
+      if (IsCircle) return this;
+      if (!IsClosed) throw new InvalidOperationException ("Poly.Roll() works only with closed plines");
+      if (!HasArcs) return new ([.. mPts.Roll (n)], [], mFlags);
+      var knots = Extra.ToList ();
+      while (knots.Count < mPts.Length) knots.Add (new (Point2.Nil, 0));
+      return new ([.. mPts.Roll (n)], [.. knots.Roll (n)], mFlags);
+   }
+
+   /// <summary>This tries to append the other poly to the current, only if their endpoints are within the threshold</summary>
+   public bool TryAppend (Poly other, [MaybeNullWhen (false)] out Poly result, double threshold = 1e-6) {
+      result = null;
+      if (IsClosed || other.IsClosed || ReferenceEquals (this, other)) return false;
+      Poly a, b;
+      if (B.EQ (other.A, threshold)) (a, b) = (this, other);
+      else if (B.EQ (other.B, threshold)) (a, b) = (this, other.Reversed ());
+      else if (A.EQ (other.B, threshold)) (a, b) = (other, this);
+      else if (A.EQ (other.A, threshold)) (a, b) = (other.Reversed (), this);
+      else return false;
+      List<Point2> pts = [.. a.mPts.SkipLast (1), .. b.mPts];
+      EFlags flags = 0;
+      if (pts[0].EQ (pts[^1])) {
+         flags |= EFlags.Closed; pts = [.. pts.SkipLast (1)];
+      }
+      if (!a.HasArcs && !b.HasArcs) result = new Poly ([.. pts], [], flags);
+      else {
+         var extra = new List<ArcInfo> (a.Count + b.Count);
+         for (int i = 0; i < a.Count; i++)
+            extra.Add (a.Extra.SafeGet (i));
+         extra.AddRange (b.Extra);
+         result = new Poly ([.. pts], [.. extra], flags | EFlags.HasArcs);
+      }
+      return true;
+   }
+
+   /// <summary>Flags to perform some corner operations like fillet, corner-step etc</summary>
+   [Flags]
+   public enum ECornerOpFlags : ushort {
+      None = 0,
+      /// <summary>Reference point on the left of the nearest segment</summary>
+      Left = 1,
+      /// <summary>Reference point nearer to the lead-out segment. If this flag is not set, then the point is nearer to the lead-in segment</summary>
+      NearLeadOut = 2,
+      /// <summary>Reference point is on the same side of both the lead-in and lead-out segments</summary>
+      SameSideOfBothSegments = 4,
+      /// <summary>The closest seg closer to horizontal than vertical</summary>
+      Horz = 8
+   }
+}