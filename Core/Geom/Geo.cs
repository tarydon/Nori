--- conflicted
+++ resolved
@@ -1,114 +1,112 @@
-// ────── ╔╗
-// ╔═╦╦═╦╦╬╣ Geo.cs
-// ║║║║╬║╔╣║ Implements the GEO class, containing a number of geometry primitives
-// ╚╩═╩═╩╝╚╝ ───────────────────────────────────────────────────────────────────────────────────────
-using static System.Math;
-namespace Nori;
-
-#region class Geo ----------------------------------------------------------------------------------
-/// <summary>The Geo class contains a number of core Geoetry functions</summary>
-public static class Geo {
-<<<<<<< HEAD
-   /// <summary>The 90 degree angle in radians</summary>
-   public const double HalfPI = PI / 2;
-   /// <summary>The 360 degree angle in radians</summary>
-   public const double TwoPI = 2 * PI;
-=======
-   /// <summary>Computes the intersection points between two circles (could be zero, one or two points)</summary>
-   /// <param name="c1">Center point of first circle/param>
-   /// <param name="r1">Radius of the first circle</param>
-   /// <param name="c2">Center point of the second circle</param>
-   /// <param name="r2">Radius of the second circle</param>
-   /// <param name="buffer">A buffer with space for at least 2 points</param>
-   /// <returns>A slice of the same buffer containing 0, 1 or 2 points</returns>
-   /// This routine uses a non-trignometric (analytical geometry) method to compute the two
-   /// centers without any trignometric functions, and is very performant. The algorithmn we
-   /// use was taken from a stackoverflow response and is summarized in this image:
-   /// file://N:/Doc/Img/CircleXCircle.png
-   /// 
-   /// To avoid allocating a short-lived array to hold the results, this routine takes in a
-   /// Span that can hold at least 2 points. The simplest way to allocate that (while avoiding a
-   /// heap allocation) is via stackalloc:
-   /// <code>
-   /// Span&lt;Point&gt; buffer = stackalloc Point2[2];
-   /// var pts = Geo.CircleXCircle (c1, r1, c2, r2, buffer);
-   /// Console.WriteLine (${pts.Length} intersections found");
-   /// foreach (var pt in pts) { ... }
-   /// </code>
-   public static ReadOnlySpan<Point2> CircleXCircle (Point2 c1, double r1, Point2 c2, double r2, Span<Point2> buffer) {
-      double R = c1.DistTo (c2);
-      if (R.IsZero ()) return buffer[0..0];     // Circles are concentric
-      double R1Sq = r1 * r1, R2Sq = r2 * r2, RSq = R * R, Rp4 = RSq * RSq;
-
-      // The equation shown in the figure has 3 terms (each with an X and Y component in 
-      // tuple. We compute those 3 terms as v1, v2 and v3. 
-      Vector2 v1 = new ((c1.X + c2.X) / 2, (c1.Y + c2.Y) / 2);
-
-      // Second term
-      double f2 = (R1Sq - R2Sq) / (2 * RSq);
-      Vector2 v2 = new ((c2.X - c1.X) * f2, (c2.Y - c1.Y) * f2);
-
-      // Multiplicand for the third term, which will be added or subtracted from v1+v2
-      // to get the two points
-      double tmp = R1Sq - R2Sq;
-      double f3Sq = 2 * (R1Sq + R2Sq) / RSq - tmp * tmp / Rp4 - 1;
-
-      // If the multiplicand is 0, then the two intersection points merge into one (the
-      // two circles are touching tangentially), and we can just return the one intersection
-      // point as v1 + v2 (the v3 component gets multiplied by zero)
-      if (Abs (f3Sq) < 0.0000000001) { buffer[0] = (Point2)(v1 + v2); return buffer[0..1]; }
-
-      // If the square of the 3rd term multiplicand is negative, there are no solutions 
-      // (the circles don't intersect at all), and we return zero intersection points
-      if (f3Sq < 0) return buffer[0..0];
-
-      // Otherwise, this is the most general case and there are 2 intersection points that
-      // we return here as (v1 + v2) + v3, and (v1 + v2) - v3:
-      double f3 = 0.5 * Sqrt (f3Sq);
-      Vector2 v3 = new ((c2.Y - c1.Y) * f3, (c1.X - c2.X) * f3);
-      buffer[0] = (Point2)(v1 + v2 + v3); buffer[1] = (Point2)(v1 + v2 - v3);
-      // Return a slice of the input buffer with exactly 2 results in it
-      return buffer[0..2];
-   }
->>>>>>> 412643d2
-
-   /// <summary>Return the intersection Point2 of two lines A-B and C-D</summary>
-   /// <param name="A">First Point2 on line 1</param>
-   /// <param name="B">Second Point2 on line 1</param>
-   /// <param name="C">First Point2 on line 2</param>
-   /// <param name="D">Second Point2 on line 2</param>
-   /// This treats the lines A-B and C-D as infinite lines, not as finite segments.
-   /// If the lines are parallel (do not intersect), this returns Point2.Nil. 
-   public static Point2 LineXLine (Point2 A, Point2 B, Point2 C, Point2 D) {
-      // Line AB represented as a1x + b1y = c1
-      double a1 = B.Y - A.Y, b1 = A.X - B.X, c1 = a1 * A.X + b1 * A.Y;
-      // Line CD represented as a2x + b2y = c2
-      double a2 = D.Y - C.Y, b2 = C.X - D.X, c2 = a2 * C.X + b2 * C.Y;
-
-      // Use determinant to figure out if the lines are parallel, and return Nil if so
-      double determinant = a1 * b2 - a2 * b1;
-      if (Abs (determinant) < 0.0000000001) return Point2.Nil;    
-      return new ((b2 * c1 - b1 * c2) / determinant, (a1 * c2 - a2 * c1) / determinant);
-   }
-
-   /// <summary>Return the intersection Point2 of two line segments A-B and C-D</summary>
-   /// <param name="A">First Point2 on line 1</param>
-   /// <param name="B">Second Point2 on line 1</param>
-   /// <param name="C">First Point2 on line 2</param>
-   /// <param name="D">Second Point2 on line 2</param>
-   /// This treats the lines A-B and C-D as finite segments, and not as infinite lines.
-   /// If the lines are parallel (do not intersect), this returns Point2.Nil. 
-   /// If the intersection point lies outside the span of either of the lines, this returns Point2.Nil
-   public static Point2 LineSegXLineSeg (Point2 A, Point2 B, Point2 C, Point2 D) {
-      var pt = LineXLine (A, B, C, D);
-      if (!pt.IsNil) {
-         double lie = pt.GetLieOn (A, B);
-         if (lie is > -0.0000000001 and < 1.0000000001) {
-            lie = pt.GetLieOn (C, D);
-            if (lie is > -0.0000000001 and < 1.0000000001) return pt;
-         }
-      }
-      return Point2.Nil;
-   }
-}
-#endregion
+// ────── ╔╗
+// ╔═╦╦═╦╦╬╣ Geo.cs
+// ║║║║╬║╔╣║ Implements the GEO class, containing a number of geometry primitives
+// ╚╩═╩═╩╝╚╝ ───────────────────────────────────────────────────────────────────────────────────────
+using static System.Math;
+namespace Nori;
+
+#region class Geo ----------------------------------------------------------------------------------
+/// <summary>The Geo class contains a number of core Geoetry functions</summary>
+public static class Geo {
+   /// <summary>The 90 degree angle in radians</summary>
+   public const double HalfPI = PI / 2;
+   /// <summary>The 360 degree angle in radians</summary>
+   public const double TwoPI = 2 * PI;
+
+   /// <summary>Computes the intersection points between two circles (could be zero, one or two points)</summary>
+   /// <param name="c1">Center point of first circle/param>
+   /// <param name="r1">Radius of the first circle</param>
+   /// <param name="c2">Center point of the second circle</param>
+   /// <param name="r2">Radius of the second circle</param>
+   /// <param name="buffer">A buffer with space for at least 2 points</param>
+   /// <returns>A slice of the same buffer containing 0, 1 or 2 points</returns>
+   /// This routine uses a non-trignometric (analytical geometry) method to compute the two
+   /// centers without any trignometric functions, and is very performant. The algorithmn we
+   /// use was taken from a stackoverflow response and is summarized in this image:
+   /// file://N:/Doc/Img/CircleXCircle.png
+   /// 
+   /// To avoid allocating a short-lived array to hold the results, this routine takes in a
+   /// Span that can hold at least 2 points. The simplest way to allocate that (while avoiding a
+   /// heap allocation) is via stackalloc:
+   /// <code>
+   /// Span&lt;Point&gt; buffer = stackalloc Point2[2];
+   /// var pts = Geo.CircleXCircle (c1, r1, c2, r2, buffer);
+   /// Console.WriteLine (${pts.Length} intersections found");
+   /// foreach (var pt in pts) { ... }
+   /// </code>
+   public static ReadOnlySpan<Point2> CircleXCircle (Point2 c1, double r1, Point2 c2, double r2, Span<Point2> buffer) {
+      double R = c1.DistTo (c2);
+      if (R.IsZero ()) return buffer[0..0];     // Circles are concentric
+      double R1Sq = r1 * r1, R2Sq = r2 * r2, RSq = R * R, Rp4 = RSq * RSq;
+
+      // The equation shown in the figure has 3 terms (each with an X and Y component in 
+      // tuple. We compute those 3 terms as v1, v2 and v3. 
+      Vector2 v1 = new ((c1.X + c2.X) / 2, (c1.Y + c2.Y) / 2);
+
+      // Second term
+      double f2 = (R1Sq - R2Sq) / (2 * RSq);
+      Vector2 v2 = new ((c2.X - c1.X) * f2, (c2.Y - c1.Y) * f2);
+
+      // Multiplicand for the third term, which will be added or subtracted from v1+v2
+      // to get the two points
+      double tmp = R1Sq - R2Sq;
+      double f3Sq = 2 * (R1Sq + R2Sq) / RSq - tmp * tmp / Rp4 - 1;
+
+      // If the multiplicand is 0, then the two intersection points merge into one (the
+      // two circles are touching tangentially), and we can just return the one intersection
+      // point as v1 + v2 (the v3 component gets multiplied by zero)
+      if (Abs (f3Sq) < 0.0000000001) { buffer[0] = (Point2)(v1 + v2); return buffer[0..1]; }
+
+      // If the square of the 3rd term multiplicand is negative, there are no solutions 
+      // (the circles don't intersect at all), and we return zero intersection points
+      if (f3Sq < 0) return buffer[0..0];
+
+      // Otherwise, this is the most general case and there are 2 intersection points that
+      // we return here as (v1 + v2) + v3, and (v1 + v2) - v3:
+      double f3 = 0.5 * Sqrt (f3Sq);
+      Vector2 v3 = new ((c2.Y - c1.Y) * f3, (c1.X - c2.X) * f3);
+      buffer[0] = (Point2)(v1 + v2 + v3); buffer[1] = (Point2)(v1 + v2 - v3);
+      // Return a slice of the input buffer with exactly 2 results in it
+      return buffer[0..2];
+   }
+
+   /// <summary>Return the intersection Point2 of two lines A-B and C-D</summary>
+   /// <param name="A">First Point2 on line 1</param>
+   /// <param name="B">Second Point2 on line 1</param>
+   /// <param name="C">First Point2 on line 2</param>
+   /// <param name="D">Second Point2 on line 2</param>
+   /// This treats the lines A-B and C-D as infinite lines, not as finite segments.
+   /// If the lines are parallel (do not intersect), this returns Point2.Nil. 
+   public static Point2 LineXLine (Point2 A, Point2 B, Point2 C, Point2 D) {
+      // Line AB represented as a1x + b1y = c1
+      double a1 = B.Y - A.Y, b1 = A.X - B.X, c1 = a1 * A.X + b1 * A.Y;
+      // Line CD represented as a2x + b2y = c2
+      double a2 = D.Y - C.Y, b2 = C.X - D.X, c2 = a2 * C.X + b2 * C.Y;
+
+      // Use determinant to figure out if the lines are parallel, and return Nil if so
+      double determinant = a1 * b2 - a2 * b1;
+      if (Abs (determinant) < 0.0000000001) return Point2.Nil;    
+      return new ((b2 * c1 - b1 * c2) / determinant, (a1 * c2 - a2 * c1) / determinant);
+   }
+
+   /// <summary>Return the intersection Point2 of two line segments A-B and C-D</summary>
+   /// <param name="A">First Point2 on line 1</param>
+   /// <param name="B">Second Point2 on line 1</param>
+   /// <param name="C">First Point2 on line 2</param>
+   /// <param name="D">Second Point2 on line 2</param>
+   /// This treats the lines A-B and C-D as finite segments, and not as infinite lines.
+   /// If the lines are parallel (do not intersect), this returns Point2.Nil. 
+   /// If the intersection point lies outside the span of either of the lines, this returns Point2.Nil
+   public static Point2 LineSegXLineSeg (Point2 A, Point2 B, Point2 C, Point2 D) {
+      var pt = LineXLine (A, B, C, D);
+      if (!pt.IsNil) {
+         double lie = pt.GetLieOn (A, B);
+         if (lie is > -0.0000000001 and < 1.0000000001) {
+            lie = pt.GetLieOn (C, D);
+            if (lie is > -0.0000000001 and < 1.0000000001) return pt;
+         }
+      }
+      return Point2.Nil;
+   }
+}
+#endregion