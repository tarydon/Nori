--- conflicted
+++ resolved
@@ -1,410 +1,409 @@
-﻿// ────── ╔╗                                                                                   TEST
-// ╔═╦╦═╦╦╬╣ TPolyOps.cs
-// ║║║║╬║╔╣║ Tests for the Poly mangler methods
-// ╚╩═╩═╩╝╚╝ ───────────────────────────────────────────────────────────────────────────────────────
-namespace Nori.Testing;
-
-[Fixture (19, "Poly node mangler tests", "Geom")]
-class PolyOpsTests {
-   [Test (58, "Poly in-fillet tests")]
-   void Test1 () {
-      Poly rect = Poly.Rectangle (0, 0, 200, 100);
-      Poly? poly;
-      poly = rect.InFillet (0, 25, left: true); poly!.Is ("M200,0V100H0V25Q25,0,-1Z");
-      poly = rect.InFillet (0, 25, left: false); poly!.Is ("M200,0V100H0V25Q25,0,3Z");
-
-      poly = rect.InFillet (1, 25, left: true); poly!.Is ("M0,0H175Q200,25,-1V100H0Z");
-      poly = rect.InFillet (1, 25, left: false); poly!.Is ("M0,0H175Q200,25,3V100H0Z");
-
-      poly = rect.InFillet (4, 25, left: true); poly!.Is ("M200,0V100H0V25Q25,0,-1Z");
-      poly = rect.InFillet (4, 25, left: false); poly!.Is ("M200,0V100H0V25Q25,0,3Z");
-
-      Poly cir = Poly.Circle ((0, 0), 50);
-      poly = cir.InFillet (0, 10, true);
-      Assert.IsTrue (poly is null);
-   }
-
-   [Test (60, "Poly corner-step tests")]
-   void Test2 () {
-      Poly rect = Poly.Rectangle (0, 0, 200, 100);
-      Poly? poly;
-      poly = rect.CornerStep (0, 20, 10, Poly.ECornerOpFlags.SameSideOfBothSegments); poly!.Is ("M200,0V100H0V20H10V0Z");
-      poly = rect.CornerStep (0, 10, 20, Poly.ECornerOpFlags.SameSideOfBothSegments); poly!.Is ("M200,0V100H0V10H20V0Z");
-      poly = rect.CornerStep (0, 20, 10, Poly.ECornerOpFlags.NearLeadOut); poly!.Is ("M200,0V100H0V-20H10V0Z");
-      poly = rect.CornerStep (0, 20, 10, Poly.ECornerOpFlags.None); poly!.Is ("M200,0V100H0V20H-10V0Z");
-
-      rect = Poly.Rectangle (0, 0, 40, 80);
-      poly = rect.CornerStep (3, 50, 40, Poly.ECornerOpFlags.NearLeadOut); poly!.Is ("M0,0H40V80H-50V40H0Z");
-
-      rect = Poly.Parse ("M0,0V100H200V0");
-      poly = rect.CornerStep (1, 20, 10, Poly.ECornerOpFlags.SameSideOfBothSegments); poly!.Is ("M0,0V80H10V100H200V0");
-      poly = rect.CornerStep (1, 20, 10, Poly.ECornerOpFlags.None); poly!.Is ("M0,0V80H-10V100H200V0");
-   }
-
-   [Test (67, "Poly chamfer tests")]
-   void Test3 () {
-      Poly rect = Poly.Rectangle (0, 0, 200, 100);
-      Poly? poly;
-      poly = rect.Chamfer (0, 20, 10); poly!.Is ("M200,0V100H0V20L10,0Z");
-      poly = rect.Chamfer (0, 10, 20); poly!.Is ("M200,0V100H0V10L20,0Z");
-      poly = rect.Chamfer (0, 10, 10); poly!.Is ("M200,0V100H0V10L10,0Z");
-   }
-
-   [Test (72, "Poly fillet tests")]
-   void Test4 () {
-      Poly tri = new ([new Point2 (0, 0), new Point2 (30, 0), new Point2 (15, 15)], [], Poly.EFlags.Closed);
-      Poly? poly;
-      poly = tri.Fillet (2, 5); poly?.Is ("M0,0H30L18.535534,11.464466Q11.464466,11.464466,1Z"); // 90 deg at node 2
-      poly = tri.Fillet (0, 5); poly?.Is ("M30,0L15,15L8.535534,8.535534Q12.071068,0,1.5Z"); // 45 deg at node 0
-      tri = new ([new Point2 (0, 0), new Point2 (50, 0), new Point2 (-25, 43.301)], [], Poly.EFlags.Closed);
-      poly = tri.Fillet (0, 5); poly?.Is ("M50,0L-25,43.301L-1.443378,2.499988Q2.886742,0,0.666665Z"); // 120 deg at node 0
-      // Reordered the points to verify the winding direction is changed
-      tri = new ([new Point2 (0, 0), new Point2 (-25, 43.301), new Point2 (50, 0)], [], Poly.EFlags.Closed);
-      poly = tri.Fillet (0, 5); poly?.Is ("M-25,43.301L50,0H2.886742Q-1.443378,2.499988,-0.666665Z"); // 120 deg at node 0
-      Poly rect = Poly.Rectangle (0, 0, 200, 100);
-      poly = rect.Fillet (0, 5); poly?.Is ("M200,0V100H0V5Q5,0,1Z");
-      poly = rect.Fillet (3, 10); poly?.Is ("M0,0H200V100H10Q0,90,1Z");
-   }
-}
-
-[Fixture (21, "Polygon boolean operations tests", "Geom")]
-class BooleanOpsTests {
-   [Test (69, "Basic boolean operations")]
-   void Test1 () {
-      List<List<Poly>> polys = [
-         // Union => Star
-         [Poly.Polygon ((300, 350), 300, 3),
-         Poly.Polygon ((300, 350), 300, 3, Lib.PI)],
-
-         // Rect - Rect contour overlap
-         [Poly.Rectangle (1850, 150, 2300, 550),
-         Poly.Rectangle (1850, 275, 2225, 425)],
-
-         // Venn diagram (circle - circle - circle)
-         [Poly.Circle ((375, 1250), 200),
-         Poly.Circle ((250, 1000), 200),
-         Poly.Circle ((500, 1000), 200)],
-
-         // Multiple subtraction polys (rect - circle)
-         [Poly.Rectangle (850, 50, 1350, 550),
-         Poly.Circle ((1100, 300), 275)],
-
-         // Multiple subtraction polys (circle - rect)
-         [Poly.Circle ((1150, 1050), 250),
-         Poly.Rectangle (850, 950, 1450, 1150)],
-
-         // Results in multiple intersection polys
-         [Poly.Rectangle (1700, 50, 2150, 650),
-         Poly.Rectangle (1850, 150, 2300, 550).Subtract (Poly.Rectangle (1850, 275, 2225, 425)).First ()],
-
-         // Combine outer with hole in subration
-         [Poly.Parse ("M1700,850H2500V1250Q2300,1450,-1H1900Q1700,1250,1Z"),
-         Poly.Circle ((2000, 1150), 180)]];
-
-      string[] ops = ["union", "subtract", "intersect"];
-      List<Poly> output = [];
-      StringBuilder sb = new ();
-      for (int i = 0; i < ops.Length; i++) {
-         sb.Clear (); output.Clear ();
-         foreach (var inset in polys) {
-            output.AddRange (i switch {
-               0 => inset.AsSpan ().Union (),
-               1 => inset.AsSpan ()[..1].Subtract (inset.AsSpan ()[1..]),
-               2 => inset.AsSpan ().Intersect (),
-               _ => throw new NotImplementedException ()
-            });
-         }
-         output.ForEach (poly => sb.AppendLine (poly.ToString ()));
-         File.WriteAllText (NT.TmpTxt, sb.ToString ());
-         Assert.TextFilesEqual1 ($"Geom/Poly/Boolean/basic-{ops[i]}.txt", NT.TmpTxt);
-      }
-   }
-}
-
-[Fixture (26, "Poly trim and extend tests", "Geom")]
-class PolyTrimExtendTests {
-   [Test (116, "Trim line seg")]
-   void Test1 () {
-      // Line seg in closed poly containing only lines
-      Poly p = Poly.Rectangle (0, 0, 100, 50);
-      List<Poly> polySoup = [p];
-      List<Poly> resPolys = [.. p.TrimmedSeg (0, 0.2, polySoup)];
-      resPolys.Count.Is (1); resPolys[0].Is ("M100,0V50H0V0");
-
-      polySoup.Add (Poly.Line (50, 0, 50, 50)); // Chop the rect at X == 50
-      resPolys = [.. p.TrimmedSeg (0, 0.2, polySoup)];
-      resPolys.Count.Is (1); resPolys[0].Is ("M50,0H100V50H0V0");
-
-      polySoup.Add (Poly.Line (75, 0, 75, 50)); // Chop the rect at X == 75
-      resPolys = [.. p.TrimmedSeg (0, 0.6, polySoup)];
-      resPolys.Count.Is (1); resPolys[0].Is ("M75,0H100V50H0V0H50");
-
-      // Line seg in closed poly containing arcs
-      p = Poly.Parse ("M0,0 H80 Q80,50,2 H0 Q0,0,2 Z"); // Obround 120 x 50
-      polySoup = [p];
-      resPolys = [.. p.TrimmedSeg (0, 0.5, polySoup)];
-      resPolys.Count.Is (1); resPolys[0].Is ("M80,0Q80,50,2H0Q0,0,2");
-
-      polySoup.Add (Poly.Line (20, 0, 20, 50)); // Chop the obround at X == 20
-      polySoup.Add (Poly.Line (60, 0, 60, 50)); // Chop the obround at X == 60
-      resPolys = [.. p.TrimmedSeg (0, 0.5, polySoup)];
-      resPolys.Count.Is (1); resPolys[0].Is ("M60,0H80Q80,50,2H0Q0,0,2H20");
-
-      // Single line seg poly
-      p = Poly.Line (0, 0, 100, 0);
-      polySoup = [p];
-      resPolys = [.. p.TrimmedSeg (0, 0.2, polySoup)];
-      resPolys.Count.Is (0);
-   }
-
-   [Test (117, "Trim circle")]
-   void Test2 () {
-      Poly c = Poly.Circle (0, 0, 40);
-      List<Poly> polySoup = [c];
-      List<Poly> resPolys = [.. c.TrimmedSeg (0, lie: 0, polySoup)]; // Left-over arc segment, if any.
-      resPolys.Count.Is (0);
-      resPolys = [.. c.TrimmedSeg (0, lie: 1, polySoup)];
-      resPolys.Count.Is (0);
-      resPolys = [.. c.TrimmedSeg (0, lie: 0.5, polySoup)];
-      resPolys.Count.Is (0);
-
-      Poly line0 = Poly.Line (0, 0, 50, 0), line180 = Poly.Line (0, 0, -50, 0);
-
-      polySoup = [c, line0]; // Line cutting circle at 0
-      resPolys = [.. c.TrimmedSeg (0, 0.2, polySoup)];
-      resPolys.Count.Is (0);
-
-      polySoup = [c, line180];  // Line cutting circle at 180
-      resPolys = [.. c.TrimmedSeg (0, 0.2, polySoup)];
-      resPolys.Count.Is (0);
-
-      polySoup = [c, line0, line180];  // Line cutting circle at 0 and 180
-      resPolys = [.. c.TrimmedSeg (0, 0.2, polySoup)];
-      resPolys.Count.Is (1); resPolys[0].Is ("M40,0Q-40,0,-2");
-      resPolys = [.. c.TrimmedSeg (0, 0.8, polySoup)];
-      resPolys.Count.Is (1); resPolys[0].Is ("M-40,0Q40,0,-2");
-
-      polySoup = [c, Poly.Line (0, 0, 0, 50), Poly.Line (0, 0, 0, -50)];  // Line cutting circle at 90 and -90
-      resPolys = [.. c.TrimmedSeg (0, 0.2, polySoup)];
-      resPolys.Count.Is (1); resPolys[0].Is ("M-0,-40Q0,40,-2");
-      resPolys = [.. c.TrimmedSeg (0, 0.8, polySoup)];
-      resPolys.Count.Is (1); resPolys[0].Is ("M-0,-40Q0,40,-2");
-      resPolys = [.. c.TrimmedSeg (0, 0.5, polySoup)];
-      resPolys.Count.Is (1); resPolys[0].Is ("M0,40Q-0,-40,-2");
-   }
-
-   [Test (118, "Trim arc seg")]
-   void Test3 () {
-      // Single arc seg poly
-      Poly p = Poly.Arc (new Point2 (20, 0), Lib.HalfPI, new Point2 (0, 20));
-      List<Poly> polySoup = [p];
-      List<Poly> resPolys = [.. p.TrimmedSeg (0, 0.2, polySoup)];
-      resPolys.Count.Is (0);
-      polySoup.Add (Poly.Line (0, 0, 20, 20));
-      resPolys = [.. p.TrimmedSeg (0, 0.2, polySoup)];
-      resPolys.Count.Is (1); resPolys[0].Is ("M14.142136,14.142136Q0,20,0.5");
-      resPolys = [.. p.TrimmedSeg (0, 0.8, polySoup)];
-      resPolys.Count.Is (1); resPolys[0].Is ("M20,0Q14.142136,14.142136,0.5");
-
-      // Arc seg in closed poly
-      p = Poly.Parse ("M0,0 H80 Q80,50,2 H0 Q0,0,2 Z"); // Obround 120 x 50
-      polySoup = [p];
-      resPolys = [.. p.TrimmedSeg (1, 0.2, polySoup)];
-      resPolys.Count.Is (1); resPolys[0].Is ("M80,50H0Q0,0,2H80");
-
-      polySoup.Add (Poly.Line (-25, 10, 145, 10));
-      resPolys = [.. p.TrimmedSeg (1, 0.2, polySoup)];
-      resPolys.Count.Is (1); resPolys[0].Is ("M100,10Q80,50,1.409666H0Q0,0,2H80");
-      resPolys = [.. p.TrimmedSeg (1, 0.8, polySoup)];
-      resPolys.Count.Is (1); resPolys[0].Is ("M80,50H0Q0,0,2H80Q100,10,0.590334");
-
-      // Arc seg in open poly
-      p = Poly.Parse ("M0,0 H80 Q80,50,2 H0"); // Obround-like, with left arc missing
-      polySoup = [p, Poly.Line (-25, 10, 145, 10)];
-      resPolys = [.. p.TrimmedSeg (1, 0.2, polySoup)];
-      resPolys.Count.Is (2);
-      resPolys[0].Is ("M0,0H80");
-      resPolys[1].Is ("M100,10Q80,50,1.409666H0");
-      resPolys = [.. p.TrimmedSeg (1, 0.8, polySoup)];
-      resPolys.Count.Is (2);
-      resPolys[0].Is ("M0,0H80Q100,10,0.590334");
-      resPolys[1].Is ("M80,50H0");
-   }
-
-   [Test (119, "Extend line seg")]
-   void Test5 () {
-      // Single line seg
-      Poly p = Poly.Line (0, 0, 100, 0);
-      List<Poly> polySoup = [p];
-      List<Poly> resPolys = [.. p.ExtendedSeg (0, 0.2, dist: 0, polySoup)];
-      resPolys.Count.Is (0);
-      resPolys = [.. p.ExtendedSeg (0, 0.2, dist: 10, polySoup)];
-      resPolys.Count.Is (1); resPolys[0].Is ("M-10,0H100");
-      resPolys = [.. p.ExtendedSeg (0, 0.8, dist: 10, polySoup)];
-      resPolys.Count.Is (1); resPolys[0].Is ("M0,0H110");
-
-      // Closed poly
-      p = Poly.Parse ("M0,0 H80 Q80,50,2 H0 Q0,0,2 Z"); // Obround 120 x 50
-      polySoup = [p];
-      resPolys = [.. p.ExtendedSeg (0, 0.2, dist: 10, polySoup)];
-      resPolys.Count.Is (1); resPolys[0].Is ("M-10,0H80Q80,50,2H0Q0,0,2");
-      resPolys = [.. p.ExtendedSeg (0, 0.8, dist: 10, polySoup)];
-      resPolys.Count.Is (1); resPolys[0].Is ("M80,0Q80,50,2H0Q0,0,2H90");
-      resPolys = [.. p.ExtendedSeg (2, 0.2, dist: 10, polySoup)];
-      resPolys.Count.Is (1); resPolys[0].Is ("M90,50H0Q0,0,2H80Q80,50,2");
-      resPolys = [.. p.ExtendedSeg (2, 0.8, dist: 10, polySoup)];
-      resPolys.Count.Is (1); resPolys[0].Is ("M0,50Q0,0,2H80Q80,50,2H-10");
-
-      // Open poly
-      p = Poly.Parse ("M0,0 H80 Q80,50,2 H0"); // Obround-like, with left arc missing
-      polySoup = [p];
-      resPolys = [.. p.ExtendedSeg (0, 0.2, dist: 10, polySoup)];
-      resPolys.Count.Is (1); resPolys[0].Is ("M-10,0H80Q80,50,2H0");
-      resPolys = [.. p.ExtendedSeg (0, 0.8, dist: 10, polySoup)];
-      resPolys.Count.Is (2);
-      resPolys[0].Is ("M0,0H90");
-      resPolys[1].Is ("M80,0Q80,50,2H0");
-      resPolys = [.. p.ExtendedSeg (2, 0.2, dist: 10, polySoup)];
-      resPolys.Count.Is (2);
-      resPolys[0].Is ("M0,0H80Q80,50,2");
-      resPolys[1].Is ("M90,50H0");
-      resPolys = [.. p.ExtendedSeg (2, 0.8, dist: 10, polySoup)];
-      resPolys.Count.Is (1); resPolys[0].Is ("M0,0H80Q80,50,2H-10");
-   }
-
-   [Test (120, "Extend arc seg")]
-   void Test6 () {
-      // Unobstructed arc seg extension - single arc
-      Poly p = Poly.Arc (new Point2 (50, 0), Lib.HalfPI, new Point2 (0, 50));
-      List<Poly> polySoup = [p];
-      List<Poly> resPoly = [.. p.ExtendedSeg (0, 0.2, dist: 0, polySoup)];
-      resPoly.Count.Is (1); resPoly[0].Is ("C-0,0,50");
-      resPoly = [.. p.ExtendedSeg (0, 0.8, dist: 0, polySoup)];
-      resPoly.Count.Is (1); resPoly[0].Is ("C-0,0,50");
-
-      // Unobstructed arc seg extension - closed poly
-      p = Poly.Parse ("M0,0 H80 Q80,50,2 H0 Q0,0,2 Z"); // Obround 120 x 50
-      polySoup = [p];
-      resPoly = [.. p.ExtendedSeg (1, 0.2, dist: 0, polySoup)];
-      resPoly.Count.Is (2);
-      resPoly[0].Is ("C80,25,25");
-      resPoly[1].Is ("M80,50H0Q0,0,2H80");
-      resPoly = [.. p.ExtendedSeg (1, 0.8, dist: 0, polySoup)];
-      resPoly.Count.Is (2); // Observe this result is identical to 0.2 case!
-      resPoly[0].Is ("C80,25,25");
-      resPoly[1].Is ("M80,50H0Q0,0,2H80");
-
-      // Unobstructed arc seg extension - open poly
-      p = Poly.Parse ("M0,0 H80 Q80,50,2 H0"); // Obround-like, with left arc missing
-      polySoup = [p];
-      resPoly = [.. p.ExtendedSeg (1, 0.2, dist: 0, polySoup)];
-      resPoly.Count.Is (3);
-      resPoly[0].Is ("C80,25,25");
-      resPoly[1].Is ("M0,0H80");
-      resPoly[2].Is ("M80,50H0");
-      resPoly = [.. p.ExtendedSeg (1, 0.8, dist: 0, polySoup)];
-      resPoly.Count.Is (3); // Observe this result is identical to 0.2 case!
-      resPoly[0].Is ("C80,25,25");
-      resPoly[1].Is ("M0,0H80");
-      resPoly[2].Is ("M80,50H0");
-
-      // Obstructed arc seg extension - closed poly
-      p = Poly.Parse ("M0,0 H80 Q80,50,2 H0 Q0,0,2 Z"); // Obround 120 x 50
-      polySoup = [p, Poly.Line (0, 10, 80, 10), Poly.Line (0, 40, 80, 40)];
-      resPoly = [.. p.ExtendedSeg (1, 0.2, dist: 0, polySoup)];
-      resPoly.Count.Is (1);
-      resPoly[0].Is ("M60,10Q80,50,2.590334H0Q0,0,2H80");
-      resPoly = [.. p.ExtendedSeg (1, 0.8, dist: 0, polySoup)];
-      resPoly.Count.Is (1);
-      resPoly[0].Is ("M80,50H0Q0,0,2H80Q60,40,2.590334");
-
-      // Obstructed arc seg extension - open poly
-      p = Poly.Parse ("M0,0 H80 Q80,50,2 H0"); // Obround-like, with left arc missing
-      polySoup = [p, Poly.Line (0, 10, 80, 10), Poly.Line (0, 40, 80, 40)];
-      resPoly = [.. p.ExtendedSeg (1, 0.2, dist: 0, polySoup)];
-      resPoly.Count.Is (2);
-      resPoly[0].Is ("M0,0H80");
-      resPoly[1].Is ("M60,10Q80,50,2.590334H0");
-      resPoly = [.. p.ExtendedSeg (1, 0.8, dist: 0, polySoup)];
-      resPoly.Count.Is (2);
-      resPoly[0].Is ("M0,0H80Q60,40,2.590334");
-      resPoly[1].Is ("M80,50H0");
-   }
-}
-
-[Fixture (25, "Poly edge mangler tests", "Geom")]
-class PolyEdgeTests {
-   [Test (113, "Poly edge-recess")]
-   void Test1 () {
-      Poly rect = Poly.Rectangle (0, 0, 100, 50);
-      Poly? poly;
-      poly = rect.EdgeRecess (0, left: true, 15, 20, 10); poly!.Is ("M0,0H5V10H25V0H100V50H0Z");
-      poly = rect.EdgeRecess (0, left: false, 15, 20, 10); poly!.Is ("M0,0H5V-10H25V0H100V50H0Z");
-
-      Poly line = Poly.Line (0, 0, 100, 0);
-      poly = line.EdgeRecess (0, left: true, 15, 20, 10); poly!.Is ("M0,0H5V10H25V0H100");
-      poly = line.EdgeRecess (0, left: false, 15, 20, 10); poly!.Is ("M0,0H5V-10H25V0H100");
-
-      // Rect with rounded corner.
-      Poly rounded = Poly.Rectangle (0, 0, 100, 50)!.Fillet (0, 5)!;
-      poly = rounded.EdgeRecess (0, left: true, 15, 20, 10); poly!.Is ("M100,0V5H90V25H100V50H0V5Q5,0,1Z");
-      poly = rounded.EdgeRecess (0, left: false, 15, 20, 10); poly!.Is ("M100,0V5H110V25H100V50H0V5Q5,0,1Z");
-   }
-
-   [Test (114, "Poly Edge-V")]
-   void Test2 () {
-      Poly rect = Poly.Rectangle (0, 0, 100, 50);
-      Poly? poly;
-      poly = rect.VNotch (0, 15, 20, 10); poly!.Is ("M0,0H5L15,10L25,0H100V50H0Z");
-      poly = rect.VNotch (0, 15, 20, -10); poly!.Is ("M0,0H5L15,-10L25,0H100V50H0Z");
-      poly = rect.VNotch (0, 15, 20, 0); Assert.IsTrue (poly is null);
-
-      Poly line = Poly.Line (0, 0, 100, 0);
-      poly = line.VNotch (0, 15, 20, 10); poly!.Is ("M0,0H5L15,10L25,0H100");
-      poly = line.VNotch (0, 15, 20, -10); poly!.Is ("M0,0H5L15,-10L25,0H100");
-   }
-
-<<<<<<< HEAD
-   [Test (119, "Poly Key Slot")]
-   void Test3 () {
-      int width = 20, depth = 10, radius = 30;
-      double startAng = 340.D2R (), endAng = 320.D2R (), rad90 = 90.D2R (), rad180 = 180.D2R (), rad270 = 270.D2R ();
-      Poly circle = Poly.Circle (0, 0, radius), arcCCW = Poly.Arc (Point2.Zero, radius, startAng, endAng, true),
-           arcCW = Poly.Arc (Point2.Zero, radius, endAng, startAng, false);
-      Poly? poly;
-
-      // Check key slot operation for a circle entity
-      poly = circle.KeySlot (0, width, depth, 0); poly?.Is ("M28.284271,-10H20V10H28.284271Q28.284271,-10,3.567306Z");
-      poly = circle.KeySlot (0, width, -depth, rad90); poly?.Is ("M10,28.284271V40H-10V28.284271Q10,28.284271,3.567306Z");
-      poly = circle.KeySlot (0, width, depth, rad180); poly?.Is ("M-28.284271,10H-20V-10H-28.284271Q-28.284271,10,3.567306Z");
-      poly = circle.KeySlot (0, width, -depth, rad270); poly?.Is ("M-10,-28.284271V-40H10V-28.284271Q-10,-28.284271,3.567306Z");
-
-      // Check key slot operation for an arc entity
-      // Counter clockwise direction arc
-      poly = arcCCW.KeySlot (0, width, depth, 0);
-      poly?.Is ("M28.190779,-10.260604Q28.284271,-10,0.005875H20V10H28.284271Q22.981333,-19.283628,3.339209");
-      poly = arcCCW.KeySlot (0, width, -depth, rad90);
-      poly?.Is ("M28.190779,-10.260604Q10,28.284271,1.005875V40H-10V28.284271Q22.981333,-19.283628,2.339209");
-
-      // Clockwise direction arc
-      poly = arcCW.KeySlot (0, width, depth, rad180);
-      poly?.Is ("M22.981333,-19.283628Q-28.284271,-10,-1.339209H-20V10H-28.284271Q28.190779,-10.260604,-2.005875");
-      poly = arcCW.KeySlot (0, width, -depth, rad270);
-      poly?.Is ("M22.981333,-19.283628Q10,-28.284271,-0.339209V-40H-10V-28.284271Q28.190779,-10.260604,-3.005875");
-=======
-   [Test (115, "Poly Edge U-Notch")]
-   void Test3 () {
-      Poly rect = Poly.Rectangle (0, 0, 60, 50);
-      Poly? poly;
-      poly = rect.UNotch (0, 10, 10, 10, 2); poly!.Is ("M0,0H5V8Q7,10,-1H13Q15,8,-1V0H60V50H0Z");
-      poly = rect.UNotch (0, 10, 10, -10, 2); poly!.Is ("M0,0H5V-8Q7,-10,1H13Q15,-8,1V0H60V50H0Z");
-      poly = rect.UNotch (0, 10, 10, 10, 0); poly!.Is ("M0,0H5V5Q10,10,-1V10Q15,5,-1V0H60V50H0Z");
-      poly = rect.UNotch (0, 30, 70, 10, 10); Assert.IsTrue (poly is null); // Notch doesn't fit in the seg
-      poly = rect.UNotch (0, 10, 10, 0, 2); Assert.IsTrue (poly is null); // Depth is zero
-
-      Poly line = Poly.Line (0, 0, 50, 0);
-      poly = line.UNotch (0, 5, 10, 10, 2); poly!.Is ("M0,0V8Q2,10,-1H8Q10,8,-1V0H50");
-      poly = line.UNotch (0, 5, 10, -10, 2); poly!.Is ("M0,0V-8Q2,-10,1H8Q10,-8,1V0H50");
->>>>>>> abd56a95
-   }
+﻿// ────── ╔╗                                                                                   TEST
+// ╔═╦╦═╦╦╬╣ TPolyOps.cs
+// ║║║║╬║╔╣║ Tests for the Poly mangler methods
+// ╚╩═╩═╩╝╚╝ ───────────────────────────────────────────────────────────────────────────────────────
+namespace Nori.Testing;
+
+[Fixture (19, "Poly node mangler tests", "Geom")]
+class PolyOpsTests {
+   [Test (58, "Poly in-fillet tests")]
+   void Test1 () {
+      Poly rect = Poly.Rectangle (0, 0, 200, 100);
+      Poly? poly;
+      poly = rect.InFillet (0, 25, left: true); poly!.Is ("M200,0V100H0V25Q25,0,-1Z");
+      poly = rect.InFillet (0, 25, left: false); poly!.Is ("M200,0V100H0V25Q25,0,3Z");
+
+      poly = rect.InFillet (1, 25, left: true); poly!.Is ("M0,0H175Q200,25,-1V100H0Z");
+      poly = rect.InFillet (1, 25, left: false); poly!.Is ("M0,0H175Q200,25,3V100H0Z");
+
+      poly = rect.InFillet (4, 25, left: true); poly!.Is ("M200,0V100H0V25Q25,0,-1Z");
+      poly = rect.InFillet (4, 25, left: false); poly!.Is ("M200,0V100H0V25Q25,0,3Z");
+
+      Poly cir = Poly.Circle ((0, 0), 50);
+      poly = cir.InFillet (0, 10, true);
+      Assert.IsTrue (poly is null);
+   }
+
+   [Test (60, "Poly corner-step tests")]
+   void Test2 () {
+      Poly rect = Poly.Rectangle (0, 0, 200, 100);
+      Poly? poly;
+      poly = rect.CornerStep (0, 20, 10, Poly.ECornerOpFlags.SameSideOfBothSegments); poly!.Is ("M200,0V100H0V20H10V0Z");
+      poly = rect.CornerStep (0, 10, 20, Poly.ECornerOpFlags.SameSideOfBothSegments); poly!.Is ("M200,0V100H0V10H20V0Z");
+      poly = rect.CornerStep (0, 20, 10, Poly.ECornerOpFlags.NearLeadOut); poly!.Is ("M200,0V100H0V-20H10V0Z");
+      poly = rect.CornerStep (0, 20, 10, Poly.ECornerOpFlags.None); poly!.Is ("M200,0V100H0V20H-10V0Z");
+
+      rect = Poly.Rectangle (0, 0, 40, 80);
+      poly = rect.CornerStep (3, 50, 40, Poly.ECornerOpFlags.NearLeadOut); poly!.Is ("M0,0H40V80H-50V40H0Z");
+
+      rect = Poly.Parse ("M0,0V100H200V0");
+      poly = rect.CornerStep (1, 20, 10, Poly.ECornerOpFlags.SameSideOfBothSegments); poly!.Is ("M0,0V80H10V100H200V0");
+      poly = rect.CornerStep (1, 20, 10, Poly.ECornerOpFlags.None); poly!.Is ("M0,0V80H-10V100H200V0");
+   }
+
+   [Test (67, "Poly chamfer tests")]
+   void Test3 () {
+      Poly rect = Poly.Rectangle (0, 0, 200, 100);
+      Poly? poly;
+      poly = rect.Chamfer (0, 20, 10); poly!.Is ("M200,0V100H0V20L10,0Z");
+      poly = rect.Chamfer (0, 10, 20); poly!.Is ("M200,0V100H0V10L20,0Z");
+      poly = rect.Chamfer (0, 10, 10); poly!.Is ("M200,0V100H0V10L10,0Z");
+   }
+
+   [Test (72, "Poly fillet tests")]
+   void Test4 () {
+      Poly tri = new ([new Point2 (0, 0), new Point2 (30, 0), new Point2 (15, 15)], [], Poly.EFlags.Closed);
+      Poly? poly;
+      poly = tri.Fillet (2, 5); poly?.Is ("M0,0H30L18.535534,11.464466Q11.464466,11.464466,1Z"); // 90 deg at node 2
+      poly = tri.Fillet (0, 5); poly?.Is ("M30,0L15,15L8.535534,8.535534Q12.071068,0,1.5Z"); // 45 deg at node 0
+      tri = new ([new Point2 (0, 0), new Point2 (50, 0), new Point2 (-25, 43.301)], [], Poly.EFlags.Closed);
+      poly = tri.Fillet (0, 5); poly?.Is ("M50,0L-25,43.301L-1.443378,2.499988Q2.886742,0,0.666665Z"); // 120 deg at node 0
+      // Reordered the points to verify the winding direction is changed
+      tri = new ([new Point2 (0, 0), new Point2 (-25, 43.301), new Point2 (50, 0)], [], Poly.EFlags.Closed);
+      poly = tri.Fillet (0, 5); poly?.Is ("M-25,43.301L50,0H2.886742Q-1.443378,2.499988,-0.666665Z"); // 120 deg at node 0
+      Poly rect = Poly.Rectangle (0, 0, 200, 100);
+      poly = rect.Fillet (0, 5); poly?.Is ("M200,0V100H0V5Q5,0,1Z");
+      poly = rect.Fillet (3, 10); poly?.Is ("M0,0H200V100H10Q0,90,1Z");
+   }
+}
+
+[Fixture (21, "Polygon boolean operations tests", "Geom")]
+class BooleanOpsTests {
+   [Test (69, "Basic boolean operations")]
+   void Test1 () {
+      List<List<Poly>> polys = [
+         // Union => Star
+         [Poly.Polygon ((300, 350), 300, 3),
+         Poly.Polygon ((300, 350), 300, 3, Lib.PI)],
+
+         // Rect - Rect contour overlap
+         [Poly.Rectangle (1850, 150, 2300, 550),
+         Poly.Rectangle (1850, 275, 2225, 425)],
+
+         // Venn diagram (circle - circle - circle)
+         [Poly.Circle ((375, 1250), 200),
+         Poly.Circle ((250, 1000), 200),
+         Poly.Circle ((500, 1000), 200)],
+
+         // Multiple subtraction polys (rect - circle)
+         [Poly.Rectangle (850, 50, 1350, 550),
+         Poly.Circle ((1100, 300), 275)],
+
+         // Multiple subtraction polys (circle - rect)
+         [Poly.Circle ((1150, 1050), 250),
+         Poly.Rectangle (850, 950, 1450, 1150)],
+
+         // Results in multiple intersection polys
+         [Poly.Rectangle (1700, 50, 2150, 650),
+         Poly.Rectangle (1850, 150, 2300, 550).Subtract (Poly.Rectangle (1850, 275, 2225, 425)).First ()],
+
+         // Combine outer with hole in subration
+         [Poly.Parse ("M1700,850H2500V1250Q2300,1450,-1H1900Q1700,1250,1Z"),
+         Poly.Circle ((2000, 1150), 180)]];
+
+      string[] ops = ["union", "subtract", "intersect"];
+      List<Poly> output = [];
+      StringBuilder sb = new ();
+      for (int i = 0; i < ops.Length; i++) {
+         sb.Clear (); output.Clear ();
+         foreach (var inset in polys) {
+            output.AddRange (i switch {
+               0 => inset.AsSpan ().Union (),
+               1 => inset.AsSpan ()[..1].Subtract (inset.AsSpan ()[1..]),
+               2 => inset.AsSpan ().Intersect (),
+               _ => throw new NotImplementedException ()
+            });
+         }
+         output.ForEach (poly => sb.AppendLine (poly.ToString ()));
+         File.WriteAllText (NT.TmpTxt, sb.ToString ());
+         Assert.TextFilesEqual1 ($"Geom/Poly/Boolean/basic-{ops[i]}.txt", NT.TmpTxt);
+      }
+   }
+}
+
+[Fixture (26, "Poly trim and extend tests", "Geom")]
+class PolyTrimExtendTests {
+   [Test (116, "Trim line seg")]
+   void Test1 () {
+      // Line seg in closed poly containing only lines
+      Poly p = Poly.Rectangle (0, 0, 100, 50);
+      List<Poly> polySoup = [p];
+      List<Poly> resPolys = [.. p.TrimmedSeg (0, 0.2, polySoup)];
+      resPolys.Count.Is (1); resPolys[0].Is ("M100,0V50H0V0");
+
+      polySoup.Add (Poly.Line (50, 0, 50, 50)); // Chop the rect at X == 50
+      resPolys = [.. p.TrimmedSeg (0, 0.2, polySoup)];
+      resPolys.Count.Is (1); resPolys[0].Is ("M50,0H100V50H0V0");
+
+      polySoup.Add (Poly.Line (75, 0, 75, 50)); // Chop the rect at X == 75
+      resPolys = [.. p.TrimmedSeg (0, 0.6, polySoup)];
+      resPolys.Count.Is (1); resPolys[0].Is ("M75,0H100V50H0V0H50");
+
+      // Line seg in closed poly containing arcs
+      p = Poly.Parse ("M0,0 H80 Q80,50,2 H0 Q0,0,2 Z"); // Obround 120 x 50
+      polySoup = [p];
+      resPolys = [.. p.TrimmedSeg (0, 0.5, polySoup)];
+      resPolys.Count.Is (1); resPolys[0].Is ("M80,0Q80,50,2H0Q0,0,2");
+
+      polySoup.Add (Poly.Line (20, 0, 20, 50)); // Chop the obround at X == 20
+      polySoup.Add (Poly.Line (60, 0, 60, 50)); // Chop the obround at X == 60
+      resPolys = [.. p.TrimmedSeg (0, 0.5, polySoup)];
+      resPolys.Count.Is (1); resPolys[0].Is ("M60,0H80Q80,50,2H0Q0,0,2H20");
+
+      // Single line seg poly
+      p = Poly.Line (0, 0, 100, 0);
+      polySoup = [p];
+      resPolys = [.. p.TrimmedSeg (0, 0.2, polySoup)];
+      resPolys.Count.Is (0);
+   }
+
+   [Test (117, "Trim circle")]
+   void Test2 () {
+      Poly c = Poly.Circle (0, 0, 40);
+      List<Poly> polySoup = [c];
+      List<Poly> resPolys = [.. c.TrimmedSeg (0, lie: 0, polySoup)]; // Left-over arc segment, if any.
+      resPolys.Count.Is (0);
+      resPolys = [.. c.TrimmedSeg (0, lie: 1, polySoup)];
+      resPolys.Count.Is (0);
+      resPolys = [.. c.TrimmedSeg (0, lie: 0.5, polySoup)];
+      resPolys.Count.Is (0);
+
+      Poly line0 = Poly.Line (0, 0, 50, 0), line180 = Poly.Line (0, 0, -50, 0);
+
+      polySoup = [c, line0]; // Line cutting circle at 0
+      resPolys = [.. c.TrimmedSeg (0, 0.2, polySoup)];
+      resPolys.Count.Is (0);
+
+      polySoup = [c, line180];  // Line cutting circle at 180
+      resPolys = [.. c.TrimmedSeg (0, 0.2, polySoup)];
+      resPolys.Count.Is (0);
+
+      polySoup = [c, line0, line180];  // Line cutting circle at 0 and 180
+      resPolys = [.. c.TrimmedSeg (0, 0.2, polySoup)];
+      resPolys.Count.Is (1); resPolys[0].Is ("M40,0Q-40,0,-2");
+      resPolys = [.. c.TrimmedSeg (0, 0.8, polySoup)];
+      resPolys.Count.Is (1); resPolys[0].Is ("M-40,0Q40,0,-2");
+
+      polySoup = [c, Poly.Line (0, 0, 0, 50), Poly.Line (0, 0, 0, -50)];  // Line cutting circle at 90 and -90
+      resPolys = [.. c.TrimmedSeg (0, 0.2, polySoup)];
+      resPolys.Count.Is (1); resPolys[0].Is ("M-0,-40Q0,40,-2");
+      resPolys = [.. c.TrimmedSeg (0, 0.8, polySoup)];
+      resPolys.Count.Is (1); resPolys[0].Is ("M-0,-40Q0,40,-2");
+      resPolys = [.. c.TrimmedSeg (0, 0.5, polySoup)];
+      resPolys.Count.Is (1); resPolys[0].Is ("M0,40Q-0,-40,-2");
+   }
+
+   [Test (118, "Trim arc seg")]
+   void Test3 () {
+      // Single arc seg poly
+      Poly p = Poly.Arc (new Point2 (20, 0), Lib.HalfPI, new Point2 (0, 20));
+      List<Poly> polySoup = [p];
+      List<Poly> resPolys = [.. p.TrimmedSeg (0, 0.2, polySoup)];
+      resPolys.Count.Is (0);
+      polySoup.Add (Poly.Line (0, 0, 20, 20));
+      resPolys = [.. p.TrimmedSeg (0, 0.2, polySoup)];
+      resPolys.Count.Is (1); resPolys[0].Is ("M14.142136,14.142136Q0,20,0.5");
+      resPolys = [.. p.TrimmedSeg (0, 0.8, polySoup)];
+      resPolys.Count.Is (1); resPolys[0].Is ("M20,0Q14.142136,14.142136,0.5");
+
+      // Arc seg in closed poly
+      p = Poly.Parse ("M0,0 H80 Q80,50,2 H0 Q0,0,2 Z"); // Obround 120 x 50
+      polySoup = [p];
+      resPolys = [.. p.TrimmedSeg (1, 0.2, polySoup)];
+      resPolys.Count.Is (1); resPolys[0].Is ("M80,50H0Q0,0,2H80");
+
+      polySoup.Add (Poly.Line (-25, 10, 145, 10));
+      resPolys = [.. p.TrimmedSeg (1, 0.2, polySoup)];
+      resPolys.Count.Is (1); resPolys[0].Is ("M100,10Q80,50,1.409666H0Q0,0,2H80");
+      resPolys = [.. p.TrimmedSeg (1, 0.8, polySoup)];
+      resPolys.Count.Is (1); resPolys[0].Is ("M80,50H0Q0,0,2H80Q100,10,0.590334");
+
+      // Arc seg in open poly
+      p = Poly.Parse ("M0,0 H80 Q80,50,2 H0"); // Obround-like, with left arc missing
+      polySoup = [p, Poly.Line (-25, 10, 145, 10)];
+      resPolys = [.. p.TrimmedSeg (1, 0.2, polySoup)];
+      resPolys.Count.Is (2);
+      resPolys[0].Is ("M0,0H80");
+      resPolys[1].Is ("M100,10Q80,50,1.409666H0");
+      resPolys = [.. p.TrimmedSeg (1, 0.8, polySoup)];
+      resPolys.Count.Is (2);
+      resPolys[0].Is ("M0,0H80Q100,10,0.590334");
+      resPolys[1].Is ("M80,50H0");
+   }
+
+   [Test (119, "Extend line seg")]
+   void Test5 () {
+      // Single line seg
+      Poly p = Poly.Line (0, 0, 100, 0);
+      List<Poly> polySoup = [p];
+      List<Poly> resPolys = [.. p.ExtendedSeg (0, 0.2, dist: 0, polySoup)];
+      resPolys.Count.Is (0);
+      resPolys = [.. p.ExtendedSeg (0, 0.2, dist: 10, polySoup)];
+      resPolys.Count.Is (1); resPolys[0].Is ("M-10,0H100");
+      resPolys = [.. p.ExtendedSeg (0, 0.8, dist: 10, polySoup)];
+      resPolys.Count.Is (1); resPolys[0].Is ("M0,0H110");
+
+      // Closed poly
+      p = Poly.Parse ("M0,0 H80 Q80,50,2 H0 Q0,0,2 Z"); // Obround 120 x 50
+      polySoup = [p];
+      resPolys = [.. p.ExtendedSeg (0, 0.2, dist: 10, polySoup)];
+      resPolys.Count.Is (1); resPolys[0].Is ("M-10,0H80Q80,50,2H0Q0,0,2");
+      resPolys = [.. p.ExtendedSeg (0, 0.8, dist: 10, polySoup)];
+      resPolys.Count.Is (1); resPolys[0].Is ("M80,0Q80,50,2H0Q0,0,2H90");
+      resPolys = [.. p.ExtendedSeg (2, 0.2, dist: 10, polySoup)];
+      resPolys.Count.Is (1); resPolys[0].Is ("M90,50H0Q0,0,2H80Q80,50,2");
+      resPolys = [.. p.ExtendedSeg (2, 0.8, dist: 10, polySoup)];
+      resPolys.Count.Is (1); resPolys[0].Is ("M0,50Q0,0,2H80Q80,50,2H-10");
+
+      // Open poly
+      p = Poly.Parse ("M0,0 H80 Q80,50,2 H0"); // Obround-like, with left arc missing
+      polySoup = [p];
+      resPolys = [.. p.ExtendedSeg (0, 0.2, dist: 10, polySoup)];
+      resPolys.Count.Is (1); resPolys[0].Is ("M-10,0H80Q80,50,2H0");
+      resPolys = [.. p.ExtendedSeg (0, 0.8, dist: 10, polySoup)];
+      resPolys.Count.Is (2);
+      resPolys[0].Is ("M0,0H90");
+      resPolys[1].Is ("M80,0Q80,50,2H0");
+      resPolys = [.. p.ExtendedSeg (2, 0.2, dist: 10, polySoup)];
+      resPolys.Count.Is (2);
+      resPolys[0].Is ("M0,0H80Q80,50,2");
+      resPolys[1].Is ("M90,50H0");
+      resPolys = [.. p.ExtendedSeg (2, 0.8, dist: 10, polySoup)];
+      resPolys.Count.Is (1); resPolys[0].Is ("M0,0H80Q80,50,2H-10");
+   }
+
+   [Test (120, "Extend arc seg")]
+   void Test6 () {
+      // Unobstructed arc seg extension - single arc
+      Poly p = Poly.Arc (new Point2 (50, 0), Lib.HalfPI, new Point2 (0, 50));
+      List<Poly> polySoup = [p];
+      List<Poly> resPoly = [.. p.ExtendedSeg (0, 0.2, dist: 0, polySoup)];
+      resPoly.Count.Is (1); resPoly[0].Is ("C-0,0,50");
+      resPoly = [.. p.ExtendedSeg (0, 0.8, dist: 0, polySoup)];
+      resPoly.Count.Is (1); resPoly[0].Is ("C-0,0,50");
+
+      // Unobstructed arc seg extension - closed poly
+      p = Poly.Parse ("M0,0 H80 Q80,50,2 H0 Q0,0,2 Z"); // Obround 120 x 50
+      polySoup = [p];
+      resPoly = [.. p.ExtendedSeg (1, 0.2, dist: 0, polySoup)];
+      resPoly.Count.Is (2);
+      resPoly[0].Is ("C80,25,25");
+      resPoly[1].Is ("M80,50H0Q0,0,2H80");
+      resPoly = [.. p.ExtendedSeg (1, 0.8, dist: 0, polySoup)];
+      resPoly.Count.Is (2); // Observe this result is identical to 0.2 case!
+      resPoly[0].Is ("C80,25,25");
+      resPoly[1].Is ("M80,50H0Q0,0,2H80");
+
+      // Unobstructed arc seg extension - open poly
+      p = Poly.Parse ("M0,0 H80 Q80,50,2 H0"); // Obround-like, with left arc missing
+      polySoup = [p];
+      resPoly = [.. p.ExtendedSeg (1, 0.2, dist: 0, polySoup)];
+      resPoly.Count.Is (3);
+      resPoly[0].Is ("C80,25,25");
+      resPoly[1].Is ("M0,0H80");
+      resPoly[2].Is ("M80,50H0");
+      resPoly = [.. p.ExtendedSeg (1, 0.8, dist: 0, polySoup)];
+      resPoly.Count.Is (3); // Observe this result is identical to 0.2 case!
+      resPoly[0].Is ("C80,25,25");
+      resPoly[1].Is ("M0,0H80");
+      resPoly[2].Is ("M80,50H0");
+
+      // Obstructed arc seg extension - closed poly
+      p = Poly.Parse ("M0,0 H80 Q80,50,2 H0 Q0,0,2 Z"); // Obround 120 x 50
+      polySoup = [p, Poly.Line (0, 10, 80, 10), Poly.Line (0, 40, 80, 40)];
+      resPoly = [.. p.ExtendedSeg (1, 0.2, dist: 0, polySoup)];
+      resPoly.Count.Is (1);
+      resPoly[0].Is ("M60,10Q80,50,2.590334H0Q0,0,2H80");
+      resPoly = [.. p.ExtendedSeg (1, 0.8, dist: 0, polySoup)];
+      resPoly.Count.Is (1);
+      resPoly[0].Is ("M80,50H0Q0,0,2H80Q60,40,2.590334");
+
+      // Obstructed arc seg extension - open poly
+      p = Poly.Parse ("M0,0 H80 Q80,50,2 H0"); // Obround-like, with left arc missing
+      polySoup = [p, Poly.Line (0, 10, 80, 10), Poly.Line (0, 40, 80, 40)];
+      resPoly = [.. p.ExtendedSeg (1, 0.2, dist: 0, polySoup)];
+      resPoly.Count.Is (2);
+      resPoly[0].Is ("M0,0H80");
+      resPoly[1].Is ("M60,10Q80,50,2.590334H0");
+      resPoly = [.. p.ExtendedSeg (1, 0.8, dist: 0, polySoup)];
+      resPoly.Count.Is (2);
+      resPoly[0].Is ("M0,0H80Q60,40,2.590334");
+      resPoly[1].Is ("M80,50H0");
+   }
+}
+
+[Fixture (25, "Poly edge mangler tests", "Geom")]
+class PolyEdgeTests {
+   [Test (113, "Poly edge-recess")]
+   void Test1 () {
+      Poly rect = Poly.Rectangle (0, 0, 100, 50);
+      Poly? poly;
+      poly = rect.EdgeRecess (0, left: true, 15, 20, 10); poly!.Is ("M0,0H5V10H25V0H100V50H0Z");
+      poly = rect.EdgeRecess (0, left: false, 15, 20, 10); poly!.Is ("M0,0H5V-10H25V0H100V50H0Z");
+
+      Poly line = Poly.Line (0, 0, 100, 0);
+      poly = line.EdgeRecess (0, left: true, 15, 20, 10); poly!.Is ("M0,0H5V10H25V0H100");
+      poly = line.EdgeRecess (0, left: false, 15, 20, 10); poly!.Is ("M0,0H5V-10H25V0H100");
+
+      // Rect with rounded corner.
+      Poly rounded = Poly.Rectangle (0, 0, 100, 50)!.Fillet (0, 5)!;
+      poly = rounded.EdgeRecess (0, left: true, 15, 20, 10); poly!.Is ("M100,0V5H90V25H100V50H0V5Q5,0,1Z");
+      poly = rounded.EdgeRecess (0, left: false, 15, 20, 10); poly!.Is ("M100,0V5H110V25H100V50H0V5Q5,0,1Z");
+   }
+
+   [Test (114, "Poly Edge-V")]
+   void Test2 () {
+      Poly rect = Poly.Rectangle (0, 0, 100, 50);
+      Poly? poly;
+      poly = rect.VNotch (0, 15, 20, 10); poly!.Is ("M0,0H5L15,10L25,0H100V50H0Z");
+      poly = rect.VNotch (0, 15, 20, -10); poly!.Is ("M0,0H5L15,-10L25,0H100V50H0Z");
+      poly = rect.VNotch (0, 15, 20, 0); Assert.IsTrue (poly is null);
+
+      Poly line = Poly.Line (0, 0, 100, 0);
+      poly = line.VNotch (0, 15, 20, 10); poly!.Is ("M0,0H5L15,10L25,0H100");
+      poly = line.VNotch (0, 15, 20, -10); poly!.Is ("M0,0H5L15,-10L25,0H100");
+   }
+
+   [Test (115, "Poly Edge U-Notch")]
+   void Test3 () {
+      Poly rect = Poly.Rectangle (0, 0, 60, 50);
+      Poly? poly;
+      poly = rect.UNotch (0, 10, 10, 10, 2); poly!.Is ("M0,0H5V8Q7,10,-1H13Q15,8,-1V0H60V50H0Z");
+      poly = rect.UNotch (0, 10, 10, -10, 2); poly!.Is ("M0,0H5V-8Q7,-10,1H13Q15,-8,1V0H60V50H0Z");
+      poly = rect.UNotch (0, 10, 10, 10, 0); poly!.Is ("M0,0H5V5Q10,10,-1V10Q15,5,-1V0H60V50H0Z");
+      poly = rect.UNotch (0, 30, 70, 10, 10); Assert.IsTrue (poly is null); // Notch doesn't fit in the seg
+      poly = rect.UNotch (0, 10, 10, 0, 2); Assert.IsTrue (poly is null); // Depth is zero
+
+      Poly line = Poly.Line (0, 0, 50, 0);
+      poly = line.UNotch (0, 5, 10, 10, 2); poly!.Is ("M0,0V8Q2,10,-1H8Q10,8,-1V0H50");
+      poly = line.UNotch (0, 5, 10, -10, 2); poly!.Is ("M0,0V-8Q2,-10,1H8Q10,-8,1V0H50");
+   }
+
+   [Test (119, "Poly Key Slot")]
+   void Test4 () {
+      int width = 20, depth = 10, radius = 30;
+      double startAng = 340.D2R (), endAng = 320.D2R (), rad90 = 90.D2R (), rad180 = 180.D2R (), rad270 = 270.D2R ();
+      Poly circle = Poly.Circle (0, 0, radius), arcCCW = Poly.Arc (Point2.Zero, radius, startAng, endAng, true),
+           arcCW = Poly.Arc (Point2.Zero, radius, endAng, startAng, false);
+      Poly? poly;
+
+      // Check key slot operation for a circle entity
+      poly = circle.KeySlot (0, width, depth, 0); poly?.Is ("M28.284271,-10H20V10H28.284271Q28.284271,-10,3.567306Z");
+      poly = circle.KeySlot (0, width, -depth, rad90); poly?.Is ("M10,28.284271V40H-10V28.284271Q10,28.284271,3.567306Z");
+      poly = circle.KeySlot (0, width, depth, rad180); poly?.Is ("M-28.284271,10H-20V-10H-28.284271Q-28.284271,10,3.567306Z");
+      poly = circle.KeySlot (0, width, -depth, rad270); poly?.Is ("M-10,-28.284271V-40H10V-28.284271Q-10,-28.284271,3.567306Z");
+
+      // Check key slot operation for an arc entity
+      // Counter clockwise direction arc
+      poly = arcCCW.KeySlot (0, width, depth, 0);
+      poly?.Is ("M28.190779,-10.260604Q28.284271,-10,0.005875H20V10H28.284271Q22.981333,-19.283628,3.339209");
+      poly = arcCCW.KeySlot (0, width, -depth, rad90);
+      poly?.Is ("M28.190779,-10.260604Q10,28.284271,1.005875V40H-10V28.284271Q22.981333,-19.283628,2.339209");
+
+      // Clockwise direction arc
+      poly = arcCW.KeySlot (0, width, depth, rad180);
+      poly?.Is ("M22.981333,-19.283628Q-28.284271,-10,-1.339209H-20V10H-28.284271Q28.190779,-10.260604,-2.005875");
+      poly = arcCW.KeySlot (0, width, -depth, rad270);
+      poly?.Is ("M22.981333,-19.283628Q10,-28.284271,-0.339209V-40H-10V-28.284271Q28.190779,-10.260604,-3.005875");
+   }
 }