--- conflicted
+++ resolved
@@ -1,228 +1,227 @@
-﻿// ────── ╔╗                                                                                   TEST
-// ╔═╦╦═╦╦╬╣ TPoly.cs
-// ║║║║╬║╔╣║ Tests for the Poly class
-// ╚╩═╩═╩╝╚╝ ───────────────────────────────────────────────────────────────────────────────────────
-namespace Nori.Testing;
-
-[Fixture (15, "Poly class tests", "Geom")]
-class PolyTests {
-   [Test (24, "Basic constructors")]
-   void Test1 () {
-      Poly.Circle (new (10, 5), 3).Is ("C10,5,3");
-      Poly.Circle (10, 5, 3).Is ("C10,5,3");
-      Poly.Rectangle (new Bound2 (1, 2, 3, 4)).Is ("M1,2H3V4H1Z");
-      Poly.Rectangle (3,4,1,2).Is ("M1,2H3V4H1Z");
-      var p1 = Poly.Line (new (1, 2), new (3, 4));
-      p1.Is ("M1,2L3,4");
-      p1.A.Is ("(1,2)"); p1.B.Is ("(3,4)");
-      p1.Pts.Length.Is (2);
-      p1.IsLine.IsTrue (); p1.IsOpen.IsTrue ();
-      Poly.Line (1, 2, 3, 4).Is ("M1,2L3,4");
-      var p = Poly.Parse ("M0,0 H10 V3 Q8,5,1 H2 Q0,3,-1 Z");
-      p.Is ("M0,0H10V3Q8,5,1H2Q0,3,-1Z");
-      p.IsLine.IsFalse (); p.IsOpen.IsFalse ();
-
-      var p2 = Poly.Arc (new (0, 1), 1, 180.D2R(), 0, false);
-      p2.A.Is ("(-1,1)"); p2.B.Is ("(1,1)");
-      p2.Is ("M-1,1Q1,1,-2"); p2.HasArcs.IsTrue (); p2.IsOpen.IsTrue ();
-      var p3 = Poly.Arc (new (0, 1), 1, 180.D2R (), 0, true);
-      p3.Is ("M-1,1Q1,1,2"); p3.HasArcs.IsTrue (); p3.IsOpen.IsTrue ();
-      var p4 = Poly.Arc (new (0, 0), 90.D2R (), new (10, 0));
-      p4.A.Is ("(0,0)"); p4.B.Is ("(10,0)");
-      p4.Is ("M0,0Q10,0,-2"); p4.HasArcs.IsTrue (); p4.IsOpen.IsTrue ();
-      var p5 = Poly.Arc (new (0, 0), 90.D2R (), new (-10, 0));
-      p5.Is ("M0,0Q-10,0,2"); p5.HasArcs.IsTrue (); p5.IsOpen.IsTrue ();
-      Poly.Arc (new (0, 0), 0, (10, 0)).IsLine.IsTrue ();
-      var p6 = Poly.Arc (new (0, 0), 45.D2R (), (-5, -5));
-      p6.HasArcs.IsFalse (); p6.Is ("M0,0L-5,-5");
-   }
-
-   [Test (25, "Discretization, Seg enumerate, Xfm")]
-   void Test2 () {
-      var p = Poly.Parse ("M0,0 H10 V3 Q8,5,1 H2 Q0,3,-1 Z");
-      var sb = new StringBuilder ();
-      sb.Append ($"Segments of {p}:\n");
-      foreach (var s in p.Segs)
-         sb.Append ($"{s}  |  {s.IsArc} {s.IsCCW} {s.IsCircle} {s.IsLast}\n");
-      File.WriteAllText (NT.TmpTxt, sb.ToString ());
-      Assert.TextFilesEqual ($"{NT.Data}/Misc/poly.txt", NT.TmpTxt);
-
-      List<Point2> pts = [];
-      p.Discretize (pts, 0.05);
-      sb.Clear ();
-      sb.Append ($"Discretization of {p}:\n");
-      foreach (var pt in pts) sb.Append (pt.ToString () + "\n");
-      File.WriteAllText (NT.TmpTxt, sb.ToString ());
-      Assert.TextFilesEqual ($"{NT.Data}/Misc/poly2.txt", NT.TmpTxt);
-
-      pts.Clear ();
-      Poly.Line (1, 2, 3, 4).Discretize (pts, 0.1);
-      pts.Count.Is (2);
-
-      Poly p1 = p * Matrix2.Translation (2, 1); p1.Is ("M2,1H12V4Q10,6,1H4Q2,4,-1Z");
-      Poly p2 = p * Matrix2.Rotation (Lib.HalfPI); p2.Is ("M0,0V10H-3Q-5,8,1V2Q-3,0,-1Z");
-      p.GetBound ().Is ("(0~10,0~5)");
-
-      p.GetPerimeter ().Is (28.283185);
-      p.GetBound ().Is ("(0~10,0~5)");
-   }
-
-   [Test (26, "Low level PolyBuilder tests")]
-   void Test3 () {
-      PB ().Line (1, 2).End (3, 4).Is ("M1,2L3,4");
-      PB ().Line (new (1, 2)).End (new (3, 4)).Is ("M1,2L3,4");
-      Poly.Parse ("M1,2L3,4.").Is ("M1,2L3,4");
-      PB ().Arc (0, 0, 0, 5, Poly.EFlags.CCW).End (5, 5).Is ("M0,0Q5,5,1");
-      PB ().Arc (0, 0, Math.Tan (90.D2R () / 4)).End (5, 5).Is ("M0,0Q5,5,1");
-      Poly.Parse ("M1,2Q3,4,0").Is ("M1,2L3,4");
-      Poly.Parse ("M0,0 L12,13 3,4 Z").Is ("M0,0L12,13L3,4Z");
-      Poly.Parse ("M5,3 H10 V6 Z").Is ("M5,3H10V6Z");
-      Poly.Parse ("M5,3 L10,3 10,6 Z").Is ("M5,3H10V6Z");
-
-      // These should all crash
-      string message = "A";
-      try { Poly.Parse ("M0,0F1,2Z"); } catch (Exception e1) { message = e1.Description (); }
-      message.Is ("ParseException: Unexpected mode 'F' in Poly.Parse");
-      message = "B";
-      try { Poly.Parse ("M0,0L"); } catch (Exception e1) { message = e1.Description (); }
-      message.Is ("ParseException: At (1,6): Expecting double value");
-      message = "C";
-      try { Poly.Parse ("M0,0L3"); } catch (Exception e1) { message = e1.Description (); }
-      message.Is ("ParseException: At (1,7): Expecting double value");
-      message = "D";
-      try { Poly.Parse ("M123.456,456.789\nL12.3,"); } catch (Exception e1) { message = e1.Description (); }
-      message.Is ("ParseException: At (2,7): Expecting double value");
-      message = "E";
-      try { Poly.Parse ("L0,0"); } catch (Exception e1) { message = e1.Description (); }
-      message.Is ("ParseException: Poly should start with 'M' or 'C'");
-      // And this should work, thouhg the string is spread over 2 lines
-      message = "OK";
-      try { Poly.Parse ("M123.456,456.789\nL12.3,5"); } catch (Exception e1) { message = e1.Description (); }
-      message.Is ("OK");
-
-      static PolyBuilder PB () => new ();
-   }
-
-   [Test (27, "Seg tests")]
-   void Test4 () {
-      var p = Poly.Parse ("M0,0 H10 V3 Q8,5,1 H2 Q0,3,-1 Z");
-      var seg = p[0];
-      seg.GetPointAt (0.25).Is ("(2.5,0)");
-      seg.AngSpan.Is (0);
-      seg.GetSlopeAt (0).Is (0);
-      p[1].GetSlopeAt (0.5).Is (Lib.HalfPI);
-      p[4].GetSlopeAt (0.5).Is (-135.D2R ());
-      seg.GetLie (new (4, 0)).Is (0.4);
-
-      p = Poly.Circle (0, 0, 5);
-      seg = p[0]; seg.IsCircle.IsTrue ();
-      seg.IsLast.IsTrue ();
-      var (s, e) = seg.GetStartAndEndAngles ();
-      s.Is (0); e.Is (Lib.TwoPI);
-      seg.GetPointAt (0.75001).Is ("(0.000314,-5)");
-      seg.GetSlopeAt (0.125).Is (135.D2R ());
-      seg.GetLie (new (0, 5)).Is (0.25);
-      seg.GetLie (new (-5, 0)).Is (0.5);
-
-      StringBuilder sb = new ();
-      List<Vec2F> bez = [];
-      p = Poly.Parse ("M0,0 Q10,10,1");
-      p[0].ToBeziers (bez);
-      sb.Append ($"{p} to beziers:\n");
-      foreach (var pt in bez) sb.Append ($"{pt}\n");
-
-      bez.Clear ();
-      p = Poly.Parse ("M0,0 Q-10,10,3");
-      p[0].ToBeziers (bez);
-      sb.Append ($"\n{p} to beziers:\n");
-      foreach (var pt in bez) sb.Append ($"{pt}\n");
-      File.WriteAllText (NT.TmpTxt, sb.ToString ());
-      Assert.TextFilesEqual ($"{NT.Data}/Misc/poly3.txt", NT.TmpTxt);
-
-      seg = new Seg (new (0, 10), new (-10, 0), Point2.Zero, Poly.EFlags.CCW);
-      seg.Contains (new (0, 10)).IsTrue (); seg.Contains (new (-10, 0)).IsTrue ();
-      seg.Contains (Point2.Zero.Polar (10, 135.D2R ())).IsTrue ();
-      seg.Contains (new (0, -10)).IsFalse ();
-      seg.Contains (new (10, 0)).IsFalse ();
-
-      seg = new Seg (new (0, 10), new (-10, 0), Point2.Zero, Poly.EFlags.CW);
-      seg.Contains (new (0, 10)).IsTrue (); seg.Contains (new (-10, 0)).IsTrue ();
-      seg.Contains (Point2.Zero.Polar (10, 135.D2R ())).IsFalse ();
-      seg.Contains (new (0, -10)).IsTrue ();
-      seg.Contains (new (10, 0)).IsTrue ();
-   }
-
-   [Test (73, "Poly.Reversed tests")]
-   void Test5 () {
-      // Line
-      var p1 = Poly.Lines ([(0,10), (10,20), (20,30)]);
-      p1.Reversed ().Is ("M20,30L10,20L0,10Z");
-      // Arc
-      var ccw = true;
-      var p2 = Poly.Arc (new (0, 10), 20, 180.D2R (), 0, ccw);
-      var p2r = p2.Reversed (); var s1 = p2r[0];
-      s1.IsArc.IsTrue (); s1.IsCCW.Is (!ccw);
-      p2r.A.Is (p2.B); p2r.B.Is (p2.A);
-      // Circle
-      var cen = new Point2 (0, 10); var rad = 10;
-      var p3 = Poly.Circle (cen, rad);
-      var p3r = p3.Reversed (); var s2 = p3r[0];
-      p3r.IsCircle.IsTrue (); p3r.IsClosed.IsTrue ();
-      s2.IsCCW.IsFalse (); s2.Center.Is (cen); s2.Radius.Is (rad);
-      // A closed poly with lines and arcs.
-      var p4 = Poly.Parse ("M0,0H500V200Q400,300,-1H100Q0,200,1Z");
-      p4.Reversed ().Is ("M0,0V200Q100,300,-1H400Q500,200,1V0Z");
-   }
-
-   [Test (28, "Poly.GetWinding tests")]
-   void Test6 () {
-      var poly = Poly.Parse ("M0,0 L10,0 10,10 0,10 Z");
-      Assert.IsTrue (poly.GetWinding () is Poly.EWinding.CCW);
-      var poly1 = Poly.Parse ("M10,0 L0,0 0,10 10,10Z");
-      Assert.IsTrue (poly1.GetWinding () is Poly.EWinding.CW);
-      var poly2 = Poly.Parse ("M0,0 L10,10");
-      Assert.IsTrue (poly2.GetWinding () is Poly.EWinding.Indeterminate);
-      var poly3 = Poly.Parse ("C10,5,3");
-      Assert.IsTrue (poly3.GetWinding () is Poly.EWinding.CCW);
-   }
-
-<<<<<<< HEAD
-   [Test (74, "Poly.Append tests")]
-   void Test7 () {
-      Poly p = Poly.Parse ("M0,50 V0 H100 V50Z"), other = Poly.Parse ("M0,50 H10");
-      p.TryAppend (other, out Poly? p1); p1?.Is (false);       // Can't append to a closed pline
-      p = Poly.Parse ("M0,50 V0 H100 V50"); other = Poly.Parse ("M100,50 H110");
-      p.TryAppend (other, out Poly? p2);
-      p2?.Is ("M0,50V0H100V50H110");                           // Normal append
-      other = Poly.Parse ("M110,50 H100");
-      p.TryAppend (other, out Poly? p3);
-      p3?.Is ("M0,50V0H100V50H110");                           // Flip pline then append
-      other = Poly.Parse ("M10,50 H0");
-      p.TryAppend (other, out Poly? p4);
-      p4?.Is ("M10,50H0V0H100V50");                            // Flip pline, and prepend
-      other = Poly.Parse ("M0,50 H10");
-      p.TryAppend (other, out Poly? p5);
-      p5?.Is ("M10,50H0V0H100V50");                            // Prepend seg
-      other = Poly.Parse ("M0,50 H100");
-      p.TryAppend (other, out Poly? p6);
-      p6?.Is ("M0,50V0H100V50Z");                              // Result is closed
-      other = Poly.Arc (new (98, 50), 2, 180.D2R (), 0, false);
-      p.TryAppend (other, out Poly? P7);                       // Arc append
-      P7?.Is ("M0,50V0H100V50Q96,50,2");
-      other = Poly.Arc (new Point2 (2, 50), 2, 180.D2R (), 0, false);
-      p.TryAppend (other, out Poly? p8);                       // Arc prepend
-      p8?.Is ("M4,50Q0,50,2V0H100V50");
-=======
-   [Test (74, "Poly.Close tests")]
-   void Test7 () {
-      var poly = Poly.Circle (Point2.Zero, 5);
-      poly.Closed ().Is ("C0,0,5");
-      Poly.Parse ("M0,0 Q10,0,1 Q0,0,0.9").Closed ().Is ("M0,0Q10,0,1Q0,0,0.9Z");
-      Poly.Parse ("M0,0H10V5H0V0").Closed ().Is ("M0,0H10V5H0Z");
-      Poly.Parse ("M0,0H9Q10,1,1V5H0V0").Closed ().Is ("M0,0H9Q10,1,1V5H0Z");
-      Poly.Parse ("M0,0H10V5H0").Closed ().Is ("M0,0H10V5H0Z");
-      Poly.Parse ("M0,0H10").Closed ().Is ("M0,0H10Z");
-      Poly.Parse ("M0,0H10V5H0Z").Closed ().Is ("M0,0H10V5H0Z");
->>>>>>> e6a49da9
-   }
-}
+﻿// ────── ╔╗                                                                                   TEST
+// ╔═╦╦═╦╦╬╣ TPoly.cs
+// ║║║║╬║╔╣║ Tests for the Poly class
+// ╚╩═╩═╩╝╚╝ ───────────────────────────────────────────────────────────────────────────────────────
+namespace Nori.Testing;
+
+[Fixture (15, "Poly class tests", "Geom")]
+class PolyTests {
+   [Test (24, "Basic constructors")]
+   void Test1 () {
+      Poly.Circle (new (10, 5), 3).Is ("C10,5,3");
+      Poly.Circle (10, 5, 3).Is ("C10,5,3");
+      Poly.Rectangle (new Bound2 (1, 2, 3, 4)).Is ("M1,2H3V4H1Z");
+      Poly.Rectangle (3,4,1,2).Is ("M1,2H3V4H1Z");
+      var p1 = Poly.Line (new (1, 2), new (3, 4));
+      p1.Is ("M1,2L3,4");
+      p1.A.Is ("(1,2)"); p1.B.Is ("(3,4)");
+      p1.Pts.Length.Is (2);
+      p1.IsLine.IsTrue (); p1.IsOpen.IsTrue ();
+      Poly.Line (1, 2, 3, 4).Is ("M1,2L3,4");
+      var p = Poly.Parse ("M0,0 H10 V3 Q8,5,1 H2 Q0,3,-1 Z");
+      p.Is ("M0,0H10V3Q8,5,1H2Q0,3,-1Z");
+      p.IsLine.IsFalse (); p.IsOpen.IsFalse ();
+
+      var p2 = Poly.Arc (new (0, 1), 1, 180.D2R(), 0, false);
+      p2.A.Is ("(-1,1)"); p2.B.Is ("(1,1)");
+      p2.Is ("M-1,1Q1,1,-2"); p2.HasArcs.IsTrue (); p2.IsOpen.IsTrue (); 
+      var p3 = Poly.Arc (new (0, 1), 1, 180.D2R (), 0, true);
+      p3.Is ("M-1,1Q1,1,2"); p3.HasArcs.IsTrue (); p3.IsOpen.IsTrue ();
+      var p4 = Poly.Arc (new (0, 0), 90.D2R (), new (10, 0));
+      p4.A.Is ("(0,0)"); p4.B.Is ("(10,0)");
+      p4.Is ("M0,0Q10,0,-2"); p4.HasArcs.IsTrue (); p4.IsOpen.IsTrue ();
+      var p5 = Poly.Arc (new (0, 0), 90.D2R (), new (-10, 0));
+      p5.Is ("M0,0Q-10,0,2"); p5.HasArcs.IsTrue (); p5.IsOpen.IsTrue ();
+      Poly.Arc (new (0, 0), 0, (10, 0)).IsLine.IsTrue ();
+      var p6 = Poly.Arc (new (0, 0), 45.D2R (), (-5, -5));
+      p6.HasArcs.IsFalse (); p6.Is ("M0,0L-5,-5");
+   }
+
+   [Test (25, "Discretization, Seg enumerate, Xfm")]
+   void Test2 () {
+      var p = Poly.Parse ("M0,0 H10 V3 Q8,5,1 H2 Q0,3,-1 Z");
+      var sb = new StringBuilder ();
+      sb.Append ($"Segments of {p}:\n");
+      foreach (var s in p.Segs)
+         sb.Append ($"{s}  |  {s.IsArc} {s.IsCCW} {s.IsCircle} {s.IsLast}\n");
+      File.WriteAllText (NT.TmpTxt, sb.ToString ());
+      Assert.TextFilesEqual ($"{NT.Data}/Misc/poly.txt", NT.TmpTxt);
+
+      List<Point2> pts = [];
+      p.Discretize (pts, 0.05);
+      sb.Clear ();
+      sb.Append ($"Discretization of {p}:\n");
+      foreach (var pt in pts) sb.Append (pt.ToString () + "\n");
+      File.WriteAllText (NT.TmpTxt, sb.ToString ());
+      Assert.TextFilesEqual ($"{NT.Data}/Misc/poly2.txt", NT.TmpTxt);
+
+      pts.Clear ();
+      Poly.Line (1, 2, 3, 4).Discretize (pts, 0.1);
+      pts.Count.Is (2);
+
+      Poly p1 = p * Matrix2.Translation (2, 1); p1.Is ("M2,1H12V4Q10,6,1H4Q2,4,-1Z");
+      Poly p2 = p * Matrix2.Rotation (Lib.HalfPI); p2.Is ("M0,0V10H-3Q-5,8,1V2Q-3,0,-1Z");
+      p.GetBound ().Is ("(0~10,0~5)");
+
+      p.GetPerimeter ().Is (28.283185);
+      p.GetBound ().Is ("(0~10,0~5)");
+   }
+
+   [Test (26, "Low level PolyBuilder tests")]
+   void Test3 () {
+      PB ().Line (1, 2).End (3, 4).Is ("M1,2L3,4");
+      PB ().Line (new (1, 2)).End (new (3, 4)).Is ("M1,2L3,4");
+      Poly.Parse ("M1,2L3,4.").Is ("M1,2L3,4");
+      PB ().Arc (0, 0, 0, 5, Poly.EFlags.CCW).End (5, 5).Is ("M0,0Q5,5,1");
+      PB ().Arc (0, 0, Math.Tan (90.D2R () / 4)).End (5, 5).Is ("M0,0Q5,5,1");
+      Poly.Parse ("M1,2Q3,4,0").Is ("M1,2L3,4");
+      Poly.Parse ("M0,0 L12,13 3,4 Z").Is ("M0,0L12,13L3,4Z");
+      Poly.Parse ("M5,3 H10 V6 Z").Is ("M5,3H10V6Z");
+      Poly.Parse ("M5,3 L10,3 10,6 Z").Is ("M5,3H10V6Z");
+
+      // These should all crash
+      string message = "A";
+      try { Poly.Parse ("M0,0F1,2Z"); } catch (Exception e1) { message = e1.Description (); }
+      message.Is ("ParseException: Unexpected mode 'F' in Poly.Parse");
+      message = "B";
+      try { Poly.Parse ("M0,0L"); } catch (Exception e1) { message = e1.Description (); }
+      message.Is ("ParseException: At (1,6): Expecting double value");
+      message = "C";
+      try { Poly.Parse ("M0,0L3"); } catch (Exception e1) { message = e1.Description (); }
+      message.Is ("ParseException: At (1,7): Expecting double value");
+      message = "D";
+      try { Poly.Parse ("M123.456,456.789\nL12.3,"); } catch (Exception e1) { message = e1.Description (); }
+      message.Is ("ParseException: At (2,7): Expecting double value");
+      message = "E";
+      try { Poly.Parse ("L0,0"); } catch (Exception e1) { message = e1.Description (); }
+      message.Is ("ParseException: Poly should start with 'M' or 'C'");
+      // And this should work, thouhg the string is spread over 2 lines
+      message = "OK";
+      try { Poly.Parse ("M123.456,456.789\nL12.3,5"); } catch (Exception e1) { message = e1.Description (); }
+      message.Is ("OK");
+
+      static PolyBuilder PB () => new ();
+   }
+
+   [Test (27, "Seg tests")]
+   void Test4 () {
+      var p = Poly.Parse ("M0,0 H10 V3 Q8,5,1 H2 Q0,3,-1 Z");
+      var seg = p[0];
+      seg.GetPointAt (0.25).Is ("(2.5,0)");
+      seg.AngSpan.Is (0);
+      seg.GetSlopeAt (0).Is (0);
+      p[1].GetSlopeAt (0.5).Is (Lib.HalfPI);
+      p[4].GetSlopeAt (0.5).Is (-135.D2R ());
+      seg.GetLie (new (4, 0)).Is (0.4);
+
+      p = Poly.Circle (0, 0, 5);
+      seg = p[0]; seg.IsCircle.IsTrue ();
+      seg.IsLast.IsTrue ();
+      var (s, e) = seg.GetStartAndEndAngles ();
+      s.Is (0); e.Is (Lib.TwoPI);
+      seg.GetPointAt (0.75001).Is ("(0.000314,-5)");
+      seg.GetSlopeAt (0.125).Is (135.D2R ());
+      seg.GetLie (new (0, 5)).Is (0.25);
+      seg.GetLie (new (-5, 0)).Is (0.5);
+
+      StringBuilder sb = new ();
+      List<Vec2F> bez = [];
+      p = Poly.Parse ("M0,0 Q10,10,1");
+      p[0].ToBeziers (bez);
+      sb.Append ($"{p} to beziers:\n");
+      foreach (var pt in bez) sb.Append ($"{pt}\n");
+
+      bez.Clear ();
+      p = Poly.Parse ("M0,0 Q-10,10,3");
+      p[0].ToBeziers (bez);
+      sb.Append ($"\n{p} to beziers:\n");
+      foreach (var pt in bez) sb.Append ($"{pt}\n");
+      File.WriteAllText (NT.TmpTxt, sb.ToString ());
+      Assert.TextFilesEqual ($"{NT.Data}/Misc/poly3.txt", NT.TmpTxt);
+
+      seg = new Seg (new (0, 10), new (-10, 0), Point2.Zero, Poly.EFlags.CCW);
+      seg.Contains (new (0, 10)).IsTrue (); seg.Contains (new (-10, 0)).IsTrue ();
+      seg.Contains (Point2.Zero.Polar (10, 135.D2R ())).IsTrue ();
+      seg.Contains (new (0, -10)).IsFalse ();
+      seg.Contains (new (10, 0)).IsFalse ();
+
+      seg = new Seg (new (0, 10), new (-10, 0), Point2.Zero, Poly.EFlags.CW);
+      seg.Contains (new (0, 10)).IsTrue (); seg.Contains (new (-10, 0)).IsTrue ();
+      seg.Contains (Point2.Zero.Polar (10, 135.D2R ())).IsFalse ();
+      seg.Contains (new (0, -10)).IsTrue ();
+      seg.Contains (new (10, 0)).IsTrue ();
+   }
+
+   [Test (73, "Poly.Reversed tests")]
+   void Test5 () {
+      // Line
+      var p1 = Poly.Lines ([(0,10), (10,20), (20,30)]);
+      p1.Reversed ().Is ("M20,30L10,20L0,10Z");
+      // Arc
+      var ccw = true;
+      var p2 = Poly.Arc (new (0, 10), 20, 180.D2R (), 0, ccw);
+      var p2r = p2.Reversed (); var s1 = p2r[0];
+      s1.IsArc.IsTrue (); s1.IsCCW.Is (!ccw);
+      p2r.A.Is (p2.B); p2r.B.Is (p2.A);
+      // Circle
+      var cen = new Point2 (0, 10); var rad = 10;
+      var p3 = Poly.Circle (cen, rad);
+      var p3r = p3.Reversed (); var s2 = p3r[0];
+      p3r.IsCircle.IsTrue (); p3r.IsClosed.IsTrue ();
+      s2.IsCCW.IsFalse (); s2.Center.Is (cen); s2.Radius.Is (rad);
+      // A closed poly with lines and arcs.
+      var p4 = Poly.Parse ("M0,0H500V200Q400,300,-1H100Q0,200,1Z");
+      p4.Reversed ().Is ("M0,0V200Q100,300,-1H400Q500,200,1V0Z");
+   }
+
+   [Test (28, "Poly.GetWinding tests")]
+   void Test6 () {
+      var poly = Poly.Parse ("M0,0 L10,0 10,10 0,10 Z");
+      Assert.IsTrue (poly.GetWinding () is Poly.EWinding.CCW);
+      var poly1 = Poly.Parse ("M10,0 L0,0 0,10 10,10Z");
+      Assert.IsTrue (poly1.GetWinding () is Poly.EWinding.CW);
+      var poly2 = Poly.Parse ("M0,0 L10,10");
+      Assert.IsTrue (poly2.GetWinding () is Poly.EWinding.Indeterminate);
+      var poly3 = Poly.Parse ("C10,5,3");
+      Assert.IsTrue (poly3.GetWinding () is Poly.EWinding.CCW);
+   }
+
+   [Test (74, "Poly.Close tests")]
+   void Test7 () {
+      var poly = Poly.Circle (Point2.Zero, 5);
+      poly.Closed ().Is ("C0,0,5");
+      Poly.Parse ("M0,0 Q10,0,1 Q0,0,0.9").Closed ().Is ("M0,0Q10,0,1Q0,0,0.9Z");
+      Poly.Parse ("M0,0H10V5H0V0").Closed ().Is ("M0,0H10V5H0Z");
+      Poly.Parse ("M0,0H9Q10,1,1V5H0V0").Closed ().Is ("M0,0H9Q10,1,1V5H0Z");
+      Poly.Parse ("M0,0H10V5H0").Closed ().Is ("M0,0H10V5H0Z");
+      Poly.Parse ("M0,0H10").Closed ().Is ("M0,0H10Z");
+      Poly.Parse ("M0,0H10V5H0Z").Closed ().Is ("M0,0H10V5H0Z");
+   }
+
+   [Test (75, "Poly.Append tests")]
+   void Test8 () {
+      Poly p = Poly.Parse ("M0,50 V0 H100 V50Z"), other = Poly.Parse ("M0,50 H10");
+      p.TryAppend (other, out Poly? p1); p1?.Is (false);       // Can't append to a closed pline
+      p = Poly.Parse ("M0,50 V0 H100 V50"); other = Poly.Parse ("M100,50 H110");
+      p.TryAppend (other, out Poly? p2);
+      p2?.Is ("M0,50V0H100V50H110");                           // Normal append
+      other = Poly.Parse ("M110,50 H100");
+      p.TryAppend (other, out Poly? p3);
+      p3?.Is ("M0,50V0H100V50H110");                           // Flip pline then append
+      other = Poly.Parse ("M10,50 H0");
+      p.TryAppend (other, out Poly? p4);
+      p4?.Is ("M10,50H0V0H100V50");                            // Flip pline, and prepend
+      other = Poly.Parse ("M0,50 H10");
+      p.TryAppend (other, out Poly? p5);
+      p5?.Is ("M10,50H0V0H100V50");                            // Prepend seg
+      other = Poly.Parse ("M0,50 H100");
+      p.TryAppend (other, out Poly? p6);
+      p6?.Is ("M0,50V0H100V50Z");                              // Result is closed
+      other = Poly.Arc (new (98, 50), 2, 180.D2R (), 0, false);
+      p.TryAppend (other, out Poly? P7);                       // Arc append
+      P7?.Is ("M0,50V0H100V50Q96,50,2");
+      other = Poly.Arc (new Point2 (2, 50), 2, 180.D2R (), 0, false);
+      p.TryAppend (other, out Poly? p8);                       // Arc prepend
+      p8?.Is ("M4,50Q0,50,2V0H100V50");
+   }
+}